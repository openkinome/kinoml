"""
Featurizers that mostly concern ligand-based models
"""

from __future__ import annotations
from functools import lru_cache
from typing import Union, Iterable

import numpy as np
<<<<<<< HEAD
from rdkit import Chem

from .core import BaseFeaturizer, BaseOneHotEncodingFeaturizer
from ..core.systems import System
from ..core.ligands import BaseLigand, SmilesLigand, Ligand

ALL_ATOMIC_SYMBOLS = [
    'C',
    'N',
    'O',
    'S',
    'F',
    'Si',
    'P',
    'Cl',
    'Br',
    'Mg',
    'Na',
    'Ca',
    'Fe',
    'As',
    'Al',
    'I',
    'B',
    'V',
    'K',
    'Tl',
    'Yb',
    'Sb',
    'Sn',
    'Ag',
    'Pd',
    'Co',
    'Se',
    'Ti',
    'Zn',
    'H',
    'Li',
    'Ge',
    'Cu',
    'Au',
    'Ni',
    'Cd',
    'In',
    'Mn',
    'Zr',
    'Cr',
    'Pt',
    'Hg',
    'Pb',
    'Unknown'
]

SIZE_OF_RING = [3, 4, 5, 6, 7, 8, 9, 10]

HYBRIZIDATION_TYPES = [
    Chem.rdchem.HybridizationType.OTHER, # OTHER
    Chem.rdchem.HybridizationType.S, # S
    Chem.rdchem.HybridizationType.SP, # SP
    Chem.rdchem.HybridizationType.SP2, # SP2
    Chem.rdchem.HybridizationType.SP3, # SP2
    Chem.rdchem.HybridizationType.SP3D, # SP3D
    Chem.rdchem.HybridizationType.SP3D2, # SP3D2
    Chem.rdchem.HybridizationType.UNSPECIFIED # UNSPECIFIED
]
=======
import rdkit

from .core import BaseFeaturizer, BaseOneHotEncodingFeaturizer
from ..core.systems import System
from ..core.ligands import (
    BaseLigand,
    RDKitLigand,
    SmilesLigand,
    OpenForceFieldLikeLigand,
    OpenForceFieldLigand,
)

>>>>>>> 0357f11f

class SingleLigandFeaturizer(BaseFeaturizer):
    """
    Provides a minimally useful ``._supports()`` method for all Ligand-like featurizers.
    """

    _COMPATIBLE_LIGAND_TYPES = (BaseLigand,)

    def _supports(self, system: System) -> bool:
        """
        Check that exactly one ligand is present in the System
        """
        super_checks = super()._supports(system)
        ligands = [c for c in system.components if isinstance(c, self._COMPATIBLE_LIGAND_TYPES)]
        return all([super_checks, len(ligands) == 1])

    def _find_ligand(
        self,
        system_or_ligand: Union[System, BaseLigand],
        type_=None,
    ):
        """
        Find a ligand-like component in the input object given
        to the featurizer.

        Parameters
        ----------
        system_or_ligand
            The input object to be featurized. It can be either a
            ``System``, in which case we will look for ligand-like
            objects in the components list or in the featurizations
            dictionary. It can also be a ``Ligand``-like object,
            which will be returned immediately.
        type_ : type or tuple of types, optional
            Check for specific subtypes of ligand objects. Some
            featurizers only accept Smiles, some only RDKit molecules,
            etc. By default, it will check against the class attribute
            ``_COMPATIBLE_LIGAND_TYPES``.
        """
        if type_ is None:
            type_ = self._COMPATIBLE_LIGAND_TYPES
        if isinstance(system_or_ligand, type_):
            return system_or_ligand
        # we only return the first ligand found for now
        for component in system_or_ligand.components:
            if isinstance(component, type_):
                ligand = component
                break
        else:  # look in featurizations?
            for feature in system_or_ligand.featurizations.values():
                if isinstance(feature, type_):
                    ligand = feature
                    break
            else:
                raise ValueError(f"No {type_} instances found in system {system_or_ligand}")
        return ligand


class SmilesToLigandFeaturizer(SingleLigandFeaturizer):
    """
    Given a ``System`` containing a ``SmilesLigand`` type,
    promote it to either ``RDKitLigand`` or ``OpenForceFieldLigand``.

    Parameters
    ----------
    ligand_type : str, optional=rdkit
        If ``openforcefield``, returns ``OpenForceFieldLigand``.
        If ``rdkit``, returns ``RDKitLigand``.
    """

    _COMPATIBLE_LIGAND_TYPES = (SmilesLigand,)

    def __init__(self, ligand_type: str = "rdkit", *args, **kwargs):
        super().__init__(self, *args, **kwargs)
        if ligand_type == "rdkit":
            self._LigandType = RDKitLigand
        elif ligand_type == "openforcefield":
            self._LigandType = OpenForceFieldLigand
        else:
            raise ValueError(
                f"Ligand type `{ligand_type}` is not one of ['rkdit', 'openforcefield']"
            )

    @lru_cache(maxsize=1000)
    def _featurize_one(
        self, system: Iterable[System], options: dict
    ) -> RDKitLigand | OpenForceFieldLigand:
        """
        Parameters
        ----------
        system : System
            The System to be featurized.
        options : dict
            Unused

        Returns
        -------
        ``RDKitLigand`` or ``OpenForceFieldLigand`` object
        """
        return self._LigandType.from_smiles(self._find_ligand(system).to_smiles())


class MorganFingerprintFeaturizer(SingleLigandFeaturizer):

    """
    Given a ``System`` containing one ``OpenForceFieldLikeLigand``
    component, convert it to RDKit molecule and generate
    the Morgan fingerprints bitvectors.

    Parameters
    ----------
    radius : int, optional=2
        Morgan fingerprint neighborhood radius
    nbits : int, optional=512
        Length of the resulting bit vector
    """

    _COMPATIBLE_LIGAND_TYPES = (OpenForceFieldLigand, OpenForceFieldLikeLigand)

    def __init__(self, radius: int = 2, nbits: int = 512, *args, **kwargs):
        super().__init__(*args, **kwargs)
        self.radius = radius
        self.nbits = nbits

    @lru_cache(maxsize=1000)
    def _featurize_one(self, system: System, options: dict) -> np.ndarray:
        """
        Parameters
        ----------
        system : System
            The System to be featurized.
        options : dict
            Unused

        Returns
        -------
        array
        """
        from rdkit.Chem.AllChem import GetMorganFingerprintAsBitVect as Morgan

        # FIXME: Check whether OFF uses canonical smiles internally, or not
        # otherwise, we should force that behaviour ourselves!
        ligand = self._find_ligand(system).to_rdkit()
        fp = Morgan(ligand, radius=self.radius, nBits=self.nbits)
        return np.asarray(fp, dtype="uint8")


class OneHotSMILESFeaturizer(BaseOneHotEncodingFeaturizer, SingleLigandFeaturizer):

    """
    One-hot encodes a ``Ligand`` from a canonical SMILES representation.

    Attributes
    ----------
    ALPHABET : str
        Defines the character-integer mapping (as a sequence)
        of the one-hot encoding.
    """

    _COMPATIBLE_LIGAND_TYPES = (OpenForceFieldLigand, OpenForceFieldLikeLigand)
    ALPHABET = (
        "BCFHIKNOPSUVWY"  # atoms
        "acegilnosru"  # aromatic atoms
        "-=#"  # bonds
        "1234567890"  # ring closures
        ".*"  # disconnections
        "()"  # branches
        "/+@:[]%\\"  # other characters
        "LR$"  # single-char representation of Cl, Br, @@
    )

    def _retrieve_sequence(self, system: System) -> str:
        """
        Get SMILES string from a `Ligand`-like component and postprocesses it.

        Double element symbols (such as `Cl`, ``Br`` for atoms and ``@@`` for chirality)
        are replaced with single element symbols (`L`, ``R`` and ``$`` respectively).
        """
        ligand = self._find_ligand(system)
        smiles = ligand.to_smiles()
        return smiles.replace("Cl", "L").replace("Br", "R").replace("@@", "$")


class OneHotRawSMILESFeaturizer(OneHotSMILESFeaturizer):
    """
    Like ``OneHotSMILESFeaturizer``, but instead of using ``ligand.to_smiles()``
    to obtain the canonical SMILES from the ligand, it relies on the stored ``metadata``
    provenance information (most possibly the original SMILES contained in the dataset).

    This should only be used for debugging purposes.
    """

    _COMPATIBLE_LIGAND_TYPES = (OpenForceFieldLigand, OpenForceFieldLikeLigand)

    def _retrieve_sequence(self, system: System) -> str:
        """
        Get SMILES string from a `Ligand`-like component and postprocesses it.

        Double element symbols (such as `Cl`, ``Br`` for atoms and ``@@`` for chirality)
        are replaced with single element symbols (`L`, ``R`` and ``$`` respectively).

        Parameters
        ----------
        system : System
            The system being featurized
        """
        ligand = self._find_ligand(system)
        return ligand.metadata["smiles"].replace("Cl", "L").replace("Br", "R").replace("@@", "$")


class GraphLigandFeaturizer(SingleLigandFeaturizer):

    """
    Creates a graph representation of a `Ligand`-like component.
    Each node (atom) is decorated with several RDKit descriptors
    Check ```self._per_atom_features``` for details.

    Parameters
    ----------
    max_in_ring_size : int, optional=10
        Maximum ring size for testing whether an atom belongs to a
        ring or not. *Currently unused*
    """

    ALL_ATOMIC_SYMBOLS = [
        "C",
        "N",
        "O",
        "S",
        "F",
        "Si",
        "P",
        "Cl",
        "Br",
        "Mg",
        "Na",
        "Ca",
        "Fe",
        "As",
        "Al",
        "I",
        "B",
        "V",
        "K",
        "Tl",
        "Yb",
        "Sb",
        "Sn",
        "Ag",
        "Pd",
        "Co",
        "Se",
        "Ti",
        "Zn",
        "H",
        "Li",
        "Ge",
        "Cu",
        "Au",
        "Ni",
        "Cd",
        "In",
        "Mn",
        "Zr",
        "Cr",
        "Pt",
        "Hg",
        "Pb",
        "Unknown",
    ]
    _COMPATIBLE_LIGAND_TYPES = (OpenForceFieldLigand, OpenForceFieldLikeLigand)

    def __init__(self, max_in_ring_size: int = 10, *args, **kwargs):
        super().__init__(*args, **kwargs)
        self.max_in_ring_size = max_in_ring_size
        self._hybridization_names = sorted(rdkit.Chem.rdchem.HybridizationType.names)

    @lru_cache(maxsize=1000)
    def _featurize_one(self, system: System, options: dict) -> tuple:
        """
        Featurizes ligands contained in a System as a labeled graph.

        Parameters
        ----------
        system : System
            The System being featurized
        options : dict
            Unused

        Returns
        -------
        tuple of np.array
            A two-tuple with:
            - Graph connectivity of the molecule with shape ``(2, n_edges)``
            - Feature matrix with shape ``(n_atoms, n_features)``
        """
        ligand = self._find_ligand(system).to_rdkit()
        connectivity_graph = self._connectivity_COO_format(ligand)
        # TODO: Is GetAtoms() deterministic in returned sorting?
        per_atom_features = np.array([self._per_atom_features(a) for a in ligand.GetAtoms()])

        return connectivity_graph, per_atom_features

    def _per_atom_features(self, atom) -> np.ndarray:
        """
        Computes desired features for each atom in the molecular graph.

        Parameters
        ----------
        atom: rdkit.Chem.Atom
            Atom to extract features from

        Returns
        -------
        tuple of atomic features.
            atomic_symbol : array
                the one-hot encoded atomic symbol from `ALL_ATOMIC_SYMBOLS`.
            formal_charge : int
                the formal charge of atom.
            hybridization_type : array
                the one-hot encoded hybridization type from
                ``rdkit.Chem.rdchem.HybridizationType``.
            aromatic : bool
                if atom is aromatic.
            degree : array
                the one-hot encoded degree of the atom in the molecule.
            total_h : int
                the total number of hydrogens on the atom (implicit and explicit).
            implicit_h : int
                the number of implicit hydrogens on the atom.
            radical_electrons : int
                the number of radical electrons.

        Notes
        -----
        The atomic features are the same as in PotentialNet [1]_.

        .. [1] https://doi.org/10.1021/acscentsci.8b00507
        """
        # Return flattened array; notice how the OHE'd matrices are flattened
        # and iterated with the * unpacking operator --
        return np.array(
            [
                # 1. Chemical element, one-hot encoded
                *BaseOneHotEncodingFeaturizer.one_hot_encode(
                    [atom.GetSymbol()], self.ALL_ATOMIC_SYMBOLS
                ).flatten(),
                # 2. Formal charge
                atom.GetFormalCharge(),
                # 3. Hybridization, one-hot encoded
                *BaseOneHotEncodingFeaturizer.one_hot_encode(
                    [atom.GetHybridization().name],
                    self._hybridization_names,
                ).flatten(),
                # 4. Aromaticity
                atom.GetIsAromatic(),
                # 5. Total numbers of bonds, one-hot encoded
                *BaseOneHotEncodingFeaturizer.one_hot_encode(
                    [atom.GetDegree()], list(range(11))
                ).flatten(),
                # 6. Total number of hydrogens
                atom.GetTotalNumHs(),
                # 7. Number of implicit hydrogens
                atom.GetNumImplicitHs(),
                # 8. Number of radical electrons
                atom.GetNumRadicalElectrons(),
            ],
            dtype="float64",
        )

    @staticmethod
    def _connectivity_COO_format(mol: rdkit.Chem.Mol) -> np.ndarray:
        """
        Returns the connectivity of the molecular graph in COO format.

        Parameters
        ----------
        mol: rdkit.Chem.Mol
            rdkit molecule to extract bonds from

        Returns
        -------
        np.ndarray
            graph connectivity in COO format with shape ``[2, num_edges]``
        """

        row, col = [], []

        # TODO: Is GetBonds() deterministic?
        for bond in mol.GetBonds():
            start, end = bond.GetBeginAtomIdx(), bond.GetEndAtomIdx()
            row += [start, end]
            col += [end, start]

        return np.array([row, col])<|MERGE_RESOLUTION|>--- conflicted
+++ resolved
@@ -7,73 +7,6 @@
 from typing import Union, Iterable
 
 import numpy as np
-<<<<<<< HEAD
-from rdkit import Chem
-
-from .core import BaseFeaturizer, BaseOneHotEncodingFeaturizer
-from ..core.systems import System
-from ..core.ligands import BaseLigand, SmilesLigand, Ligand
-
-ALL_ATOMIC_SYMBOLS = [
-    'C',
-    'N',
-    'O',
-    'S',
-    'F',
-    'Si',
-    'P',
-    'Cl',
-    'Br',
-    'Mg',
-    'Na',
-    'Ca',
-    'Fe',
-    'As',
-    'Al',
-    'I',
-    'B',
-    'V',
-    'K',
-    'Tl',
-    'Yb',
-    'Sb',
-    'Sn',
-    'Ag',
-    'Pd',
-    'Co',
-    'Se',
-    'Ti',
-    'Zn',
-    'H',
-    'Li',
-    'Ge',
-    'Cu',
-    'Au',
-    'Ni',
-    'Cd',
-    'In',
-    'Mn',
-    'Zr',
-    'Cr',
-    'Pt',
-    'Hg',
-    'Pb',
-    'Unknown'
-]
-
-SIZE_OF_RING = [3, 4, 5, 6, 7, 8, 9, 10]
-
-HYBRIZIDATION_TYPES = [
-    Chem.rdchem.HybridizationType.OTHER, # OTHER
-    Chem.rdchem.HybridizationType.S, # S
-    Chem.rdchem.HybridizationType.SP, # SP
-    Chem.rdchem.HybridizationType.SP2, # SP2
-    Chem.rdchem.HybridizationType.SP3, # SP2
-    Chem.rdchem.HybridizationType.SP3D, # SP3D
-    Chem.rdchem.HybridizationType.SP3D2, # SP3D2
-    Chem.rdchem.HybridizationType.UNSPECIFIED # UNSPECIFIED
-]
-=======
 import rdkit
 
 from .core import BaseFeaturizer, BaseOneHotEncodingFeaturizer
@@ -86,7 +19,6 @@
     OpenForceFieldLigand,
 )
 
->>>>>>> 0357f11f
 
 class SingleLigandFeaturizer(BaseFeaturizer):
     """
