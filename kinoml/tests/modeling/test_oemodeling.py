--- conflicted
+++ resolved
@@ -1,1124 +1,1245 @@
-"""
-Test OEModeling functionalities of `kinoml.modeling`
-"""
-from contextlib import contextmanager
-from importlib import resources
-import pytest
-
-from kinoml.modeling.OEModeling import (
-    read_smiles,
-    read_molecules,
-    read_electron_density,
-    write_molecules,
-    select_chain,
-    select_altloc,
-    remove_non_protein,
-    delete_residue,
-    get_expression_tags,
-    assign_caps,
-    prepare_structure,
-    generate_tautomers,
-    generate_enantiomers,
-    generate_conformations,
-    generate_reasonable_conformations,
-    overlay_molecules,
-    enumerate_isomeric_smiles,
-    are_identical_molecules,
-    get_sequence,
-    get_structure_sequence_alignment,
-    apply_deletions,
-    apply_insertions,
-    apply_mutations,
-    delete_partial_residues,
-    delete_short_protein_segments,
-    delete_clashing_sidechains,
-    get_atom_coordinates,
-    renumber_structure,
-    superpose_proteins,
-    update_residue_identifiers,
-    split_molecule_components,
-    residue_ids_to_residue_names,
-)
-
-
-@contextmanager
-def does_not_raise():
-    yield
-
-
-@pytest.mark.parametrize(
-    "smiles, add_hydrogens, expectation, n_atoms",
-    [
-        (
-            "C1=CC=NC=C1",
-            True,
-            does_not_raise(),
-            11,
-        ),
-        (
-            "C1=CC=[NH+]C=C1",
-            True,
-            does_not_raise(),
-            12,
-        ),
-        (
-            "CCNCC",
-            True,
-            does_not_raise(),
-            16,
-        ),
-        (
-            "CCNCC",
-            False,
-            does_not_raise(),
-            5,
-        ),
-        ("1", False, pytest.raises(ValueError), 0),
-    ],
-)
-def test_read_smiles(smiles, add_hydrogens, expectation, n_atoms):
-    """Compare results to expected number of atoms."""
-    with expectation:
-        molecule = read_smiles(smiles, add_hydrogens)
-        assert molecule.NumAtoms() == n_atoms
-
-
-@pytest.mark.parametrize(
-    "package, resource, add_hydrogens, expectation, n_atoms_list",
-    [
-        (
-            "kinoml.data.molecules",
-            "chloroform.sdf",
-            False,
-            does_not_raise(),
-            [4],
-        ),
-        (
-            "kinoml.data.molecules",
-            "chloroform.sdf",
-            True,
-            does_not_raise(),
-            [5],
-        ),
-        (
-            "kinoml.data.molecules",
-            "chloroform_acetamide.sdf",
-            True,
-            does_not_raise(),
-            [5, 9],
-        ),
-        (
-            "kinoml.data.molecules",
-            "chloroform_acetamide.pdb",
-            True,
-            does_not_raise(),
-            [5, 9],
-        ),
-        (
-            "kinoml.data.proteins",
-            "4f8o.pdb",
-            True,
-            does_not_raise(),
-            [2497],# TODO: doesnt match number in file
-        ),
-        (
-            "kinoml.data.proteins",
-            "4f8o.cif",
-            True,
-            does_not_raise(),
-            [2498],  # TODO: doesnt match number in file
-        ),
-        (
-            "kinoml.data.electron_densities",
-            "4f8o_phases.mtz",
-            True,
-            pytest.raises(ValueError),
-            [],
-        ),
-    ],
-)
-def test_read_molecules(package, resource, add_hydrogens, expectation, n_atoms_list):
-    """Compare results to expected number of read molecules as well as atoms of each interpreted molecule."""
-    with resources.path(package, resource) as path:
-        with expectation:
-            molecules = read_molecules(str(path), add_hydrogens)
-            assert len(molecules) == len(n_atoms_list)
-            for molecule, n_atoms in zip(molecules, n_atoms_list):
-                assert molecule.NumAtoms() == n_atoms
-
-
-@pytest.mark.parametrize(
-    "package, resource, expectation, n_grid_points",
-    [
-        (
-            "kinoml.data.electron_densities",
-            "4f8o_phases.mtz",
-            does_not_raise(),
-            396011,
-        ),
-        (
-            "kinoml.data.proteins",
-            "4f8o.pdb",
-            pytest.raises(ValueError),
-            0,
-        ),
-    ],
-)
-def test_read_electron_density(package, resource, expectation, n_grid_points):
-    """Compare results to expected number of grip points in the interpreted electron density."""
-    with resources.path(package, resource) as path:
-        with expectation:
-            electron_density = read_electron_density(path)
-            assert electron_density.GetSize() == n_grid_points
-
-
-@pytest.mark.parametrize(
-    "molecules, suffix, n_atoms_list",
-    [
-        ([read_smiles("CCC")], ".sdf", [11]),
-        ([read_smiles("CCC")], ".pdb", [11]),
-        ([read_smiles("COCC"), read_smiles("cccccc")], ".sdf", [12, 14]),
-        ([read_smiles("CCC"), read_smiles("cccccc")], ".pdb", [11, 14]),
-    ],
-)
-def test_write_molecules(molecules, suffix, n_atoms_list):
-    """Compare results to expected number of molecules and atoms in the written file."""
-    import tempfile
-
-    def _count_molecules(path):
-        with open(path) as rf:
-            if path.split(".")[-1] == "sdf":
-                return rf.read().count("\n$$$$\n")
-            elif path.split(".")[-1] == "pdb":
-                return rf.read().count("\nEND\n")
-            else:
-                raise NotImplementedError
-
-    def _count_atoms(path, index):
-        with open(path) as rf:
-            if path.split(".")[-1] == "sdf":
-                molecule_text = rf.read().split("\n$$$$\n")[index]
-                return int(molecule_text.split("\n")[3].split()[0])
-            elif path.split(".")[-1] == "pdb":
-                molecule_text = rf.read().split("\nEND\n")[index]
-                return len(
-                    [
-                        line
-                        for line in molecule_text.split("\n")
-                        if line.startswith(("ATOM", "HETATM"))
-                    ]
-                )
-            else:
-                raise NotImplementedError
-
-    with tempfile.NamedTemporaryFile(suffix=suffix) as temp_file:
-        write_molecules(molecules, temp_file.name)
-        assert _count_molecules(temp_file.name) == len(n_atoms_list)
-        for i, (molecule, n_atoms) in enumerate(zip(molecules, n_atoms_list)):
-            assert _count_atoms(temp_file.name, i) == n_atoms
-
-
-@pytest.mark.parametrize(
-    "package, resource, chain_id, expectation, n_atoms",
-    [
-        ("kinoml.data.proteins", "4f8o.pdb", "A", does_not_raise(), 2430),
-        ("kinoml.data.proteins", "4f8o.pdb", "B", does_not_raise(), 45),
-        ("kinoml.data.proteins", "4f8o.pdb", "1", pytest.raises(ValueError), 0),
-    ],
-)
-def test_select_chain(package, resource, chain_id, expectation, n_atoms):
-    """Compare results to expected number of atoms."""
-    with resources.path(package, resource) as path:
-        molecule = read_molecules(str(path))[0]
-        with expectation:
-            selection = select_chain(molecule, chain_id)
-            assert selection.NumAtoms() == n_atoms
-
-
-@pytest.mark.parametrize(
-    "package, resource, alternate_location, expectation, n_atoms",
-    [
-        ("kinoml.data.proteins", "4f8o.pdb", "A", does_not_raise(), 2458),
-        ("kinoml.data.proteins", "4f8o.pdb", "B", does_not_raise(), 2458),
-        ("kinoml.data.proteins", "4f8o.pdb", "C", pytest.raises(ValueError), 2458),
-    ],
-)
-def test_select_altloc(package, resource, alternate_location, expectation, n_atoms):
-    """Compare results to expected number of atoms."""
-    with resources.path(package, resource) as path:
-        molecule = read_molecules(str(path))[0]
-        with expectation:
-            selection = select_altloc(molecule, alternate_location)
-            assert selection.NumAtoms() == n_atoms
-
-
-@pytest.mark.parametrize(
-    "package, resource, exceptions, remove_water, n_atoms",
-    [
-        ("kinoml.data.proteins", "4f8o.pdb", [], True, 2104),
-        ("kinoml.data.proteins", "4f8o.pdb", [], False, 2393),
-        ("kinoml.data.proteins", "4f8o.pdb", ["AES"], True, 2122),
-    ],
-)
-def test_remove_non_protein(package, resource, exceptions, remove_water, n_atoms):
-    """Compare results to expected number of atoms."""
-    with resources.path(package, resource) as path:
-        molecule = read_molecules(str(path))[0]
-    selection = remove_non_protein(molecule, exceptions, remove_water)
-    assert selection.NumAtoms() == n_atoms
-
-
-@pytest.mark.parametrize(
-    "package, resource, chain_id, residue_name, residue_id, expectation, n_atoms",
-    [
-        ("kinoml.data.proteins", "4f8o.pdb", "A", "GLY", 22, does_not_raise(), 2468),
-        (
-            "kinoml.data.proteins",
-            "4f8o.pdb",
-            "A",
-            "ASP",
-            22,
-            pytest.raises(ValueError),
-            2468,
-        ),
-    ],
-)
-def test_delete_residue(
-    package, resource, chain_id, residue_name, residue_id, expectation, n_atoms
-):
-    """Compare results to number of expected atoms."""
-    with resources.path(package, resource) as path:
-        with expectation:
-            molecule = read_molecules(str(path))[0]
-            selection = delete_residue(molecule, chain_id, residue_name, residue_id)
-            assert selection.NumAtoms() == n_atoms
-
-
-@pytest.mark.parametrize(
-    "package, resource, n_expression_tags",
-    [
-        ("kinoml.data.proteins", "4f8o.pdb", 9),
-    ],
-)
-def test_get_expression_tags(package, resource, n_expression_tags):
-    """Compare results to expected number of expression tags."""
-    with resources.path(package, resource) as path:
-        molecule = read_molecules(str(path))[0]
-    expression_tags = get_expression_tags(molecule)
-    assert len(expression_tags) == n_expression_tags
-
-
-@pytest.mark.parametrize(
-    "package, resource, real_termini, caps",
-    [
-        ("kinoml.data.proteins", "4f8o.pdb", [], {"ACE", "NME"}),
-        ("kinoml.data.proteins", "4f8o.pdb", [1, 138], set()),
-        ("kinoml.data.proteins", "4f8o.pdb", [1], {"NME"}),
-        ("kinoml.data.proteins", "4f8o.pdb", [138], {"ACE"}),
-    ],
-)
-def test_assign_caps(package, resource, real_termini, caps):
-    """Compare results to expected caps."""
-    from openeye import oechem
-
-    with resources.path(package, resource) as path:
-        molecule = read_molecules(str(path))[0]
-        molecule = select_altloc(molecule, "A")
-        molecule = assign_caps(molecule, real_termini)
-        hier_view = oechem.OEHierView(molecule)
-        found_caps = set(
-            [
-                residue.GetResidueName()
-                for residue in hier_view.GetResidues()
-                if residue.GetResidueName() in ["ACE", "NME"]
-            ]
-        )
-        assert found_caps == caps
-
-
-@pytest.mark.parametrize(
-    "package, resource, has_ligand, chain_id, altloc, ligand_name, expectation, title_contains",
-    [
-        (
-            "kinoml.data.proteins",
-            "4f8o.pdb",
-            True,
-            "A",
-            "A",
-            "AES",
-            does_not_raise(),
-            ["(A)", "AES"],
-        ),
-        (
-            "kinoml.data.proteins",
-            "4f8o.pdb",
-            False,
-            "A",
-            "A",
-            None,
-            does_not_raise(),
-            ["(A)"],
-        ),
-        (
-            "kinoml.data.proteins",
-            "4f8o.pdb",
-            True,
-            "A",
-            "C",
-            "AES",
-            pytest.raises(ValueError),
-            ["(A)", "AES"],
-        ),
-        (
-            "kinoml.data.proteins",
-            "4f8o.pdb",
-            True,
-            "C",
-            "A",
-            "AES",
-            pytest.raises(ValueError),
-            ["(C)", "AES"],
-        ),
-    ],
-)
-def test_prepare_structure(
-    package,
-    resource,
-    has_ligand,
-    chain_id,
-    altloc,
-    ligand_name,
-    expectation,
-    title_contains,
-):
-    """Check if returned design unit title contains expected strings."""
-    with resources.path(package, resource) as path:
-        structure = read_molecules(str(path))[0]
-        with expectation:
-            design_unit = prepare_structure(
-                structure,
-                has_ligand=has_ligand,
-                chain_id=chain_id,
-                alternate_location=altloc,
-                ligand_name=ligand_name,
-            )
-            assert all(x in design_unit.GetTitle() for x in title_contains)
-
-
-@pytest.mark.parametrize(
-<<<<<<< HEAD
-=======
-    "klifs_structure_id, expectation, n_atoms",
-    [
-        (1104, does_not_raise(), 45),
-        (1045, pytest.raises(ValueError), 0),
-        ("X", pytest.raises(SwaggerMappingError), 0),
-    ],
-)  # TODO: move to tests for featurizers
-def test_read_klifs_ligand(klifs_structure_id, expectation, n_atoms):
-    """Compare results to expected number of atoms."""
-    import warnings
-
-    from kinoml.features.complexes import OEKLIFSKinaseHybridDockingFeaturizer
-
-    featurizer = OEKLIFSKinaseHybridDockingFeaturizer()
-    # filter benign warnings
-    warnings.filterwarnings("ignore", message="numpy.ufunc size changed")
-
-    with expectation:
-        molecule = featurizer._read_klifs_ligand(klifs_structure_id)
-        assert molecule.NumAtoms() == n_atoms
-
-
-@pytest.mark.parametrize(
->>>>>>> 66d0ee79
-    "smiles, n_tautomers",
-    [
-        ("COC", 1),
-        ("CCC(O)C(C)=O", 2),
-        (r"C\N=C\NCC(O)C(C)=O", 4),
-        (r"C\N=C/NCCC(=O)C(O)CC(CN\C=N\C)C(O)C(=O)CCN\C=N\C", 16),
-    ],
-)
-def test_generate_tautomers(smiles, n_tautomers):
-    """Compare results to expected number of tautomers."""
-    molecule = read_smiles(smiles)
-    tautomers = generate_tautomers(molecule)
-    assert len(tautomers) == n_tautomers
-
-
-@pytest.mark.parametrize(
-    "smiles, n_enantiomers",
-    [
-        ("CC(C)(C)C", 1),
-        ("C(C)(F)Cl", 2),
-        ("CC(Cl)CCC(O)F", 4),
-        ("CC(Cl)CC(C)C(O)F", 8),
-    ],
-)
-def test_generate_enantiomers(smiles, n_enantiomers):
-    """Compare results to expected number of enantiomers."""
-    molecule = read_smiles(smiles)
-    enantiomers = generate_enantiomers(molecule)
-    assert len(enantiomers) == n_enantiomers
-
-
-@pytest.mark.parametrize(
-    "smiles, n_conformations",
-    [
-<<<<<<< HEAD
-        (
-            "CCC(C)C(C)=O",
-            1
-        ),
-        (
-            "C1CCN(C1)CCOC2=C3COCC=CCOCC4=CC(=CC=C4)C5=NC(=NC=C5)NC(=C3)C=C2",
-            5
-        ),
-=======
-        ("CCC(C)C(C)=O", 5),
-        ("C1CCN(C1)CCOC2=C3COCC=CCOCC4=CC(=CC=C4)C5=NC(=NC=C5)NC(=C3)C=C2", 5),
->>>>>>> 66d0ee79
-    ],
-)
-def test_generate_conformations(smiles, n_conformations):
-    """Compare results to expected number of conformations."""
-    from openeye import oeomega
-
-    molecule = read_smiles(smiles)
-    options = oeomega.OEOmegaOptions()
-    options.SetMaxConfs(n_conformations)
-    conformations = generate_conformations(molecule, options)
-    assert conformations.NumConfs() == n_conformations
-
-
-@pytest.mark.parametrize(
-    "smiles, n_conformations_list",
-    [
-        ("FC(Cl)Br", [1, 1]),
-        ("CC(Cl)CCC(O)F", [5, 5, 5, 5]),
-    ],
-)
-def test_generate_reasonable_conformations(smiles, n_conformations_list):
-    """Compare results to expected number of isomers and conformations."""
-    from openeye import oeomega
-
-    molecule = read_smiles(smiles)
-    options = oeomega.OEOmegaOptions()
-    options.SetMaxConfs(5)
-    conformations_ensemble = generate_reasonable_conformations(molecule, options)
-    assert len(conformations_ensemble) == len(n_conformations_list)
-    for conformations, n_conformations in zip(conformations_ensemble, n_conformations_list):
-        assert conformations.NumConfs() == n_conformations
-
-
-@pytest.mark.parametrize(
-    "reference_smiles, fit_smiles, comparator",
-    [
-        ("C1=CC=C(C=C1)C1=CC=CC=C1", "S1C=NC=C1C1=CC=CC=C1", ">"),
-        ("C1=CC=CC=C1", "COC", "<"),
-    ],
-)
-def test_overlay_molecules(reference_smiles, fit_smiles, comparator):
-    """Compare results to have a TanimotoCombo score bigger or smaller than 1."""
-    from openeye import oeomega
-
-    reference_molecule = read_smiles(reference_smiles)
-    options = oeomega.OEOmegaOptions()
-    options.SetMaxConfs(1)
-    reference_molecule = generate_conformations(reference_molecule, options)
-    fit_molecule = read_smiles(fit_smiles)
-    options.SetMaxConfs(10)
-    fit_molecule = generate_conformations(fit_molecule, options)
-    score, overlay = overlay_molecules(reference_molecule, fit_molecule)
-    if comparator == ">":
-        assert score > 1
-    elif comparator == "<":
-        assert score < 1
-    else:
-        raise ValueError("Wrong comparator provided. Only '<' and '>' are allowed.")
-
-
-@pytest.mark.parametrize(
-    "smiles, n_smiles",
-    [
-        ("CC(=O)C(C)O", 2),
-        ("CCC(=O)C(C)O", 4),
-        ("C[C@H](F)Cl", 1),
-        ("CC(F)Cl", 2),
-    ],
-)
-def test_enumerate_isomeric_smiles(smiles, n_smiles):
-    """Compare results to expected number of generated isomeric SMILES strings."""
-    molecule = read_smiles(smiles)
-    isomeric_smiles_representations = enumerate_isomeric_smiles(molecule)
-    assert len(isomeric_smiles_representations) == n_smiles
-
-
-@pytest.mark.parametrize(
-    "smiles1, smiles2, identical_molecules",
-    [
-        ("CC(=O)C(C)O", "C[C@@H](O)C(C)=O", True),
-        ("CCC(=O)C(C)O", "CC[C@@H](O)C(C)=O", True),
-        ("C[C@H](F)Cl", "CC(F)Cl", True),
-        ("C[C@H](F)Cl", "C[C@@H](F)Cl", False),
-    ],
-)
-def test_are_identical_molecules(smiles1, smiles2, identical_molecules):
-    """Compare results to expected molecular identity."""
-    molecule1 = read_smiles(smiles1)
-    molecule2 = read_smiles(smiles2)
-    assert are_identical_molecules(molecule1, molecule2) == identical_molecules
-
-
-@pytest.mark.parametrize(
-    "package, resource, sequence",
-    [
-        (
-            "kinoml.data.proteins",
-            "4f8o.pdb",
-            "MNTFHVDFAPNTGEIFAGKQPGDVTMFTLTMGDTAPHGGWRLIPTGDSKGGYMISADGDYVGLYSYMMSWVGIDNNWYINDDSPKDIKDHLYVKAGTVLKPTTYKFTGRVEEYVFDNKQSTVINSKDVSGEVTVKQGLXXXXXXXXXXXXXXXXXXXXXXXXXXXXXXXXXXXXXXXXXXXXXXXXXXXXXXXXXXXXXXXXXXXXXXXXXXXXXXXXXXXXXXXXXXXXXXXXXXXXXXXXXXX",
-        ),
-        (
-            "kinoml.data.molecules",
-            "chloroform.pdb",
-            "X",
-        ),
-    ],
-)
-def test_get_sequence(package, resource, sequence):
-    """Compare results to expected sequence."""
-    with resources.path(package, resource) as path:
-        structure = read_molecules(str(path))[0]
-        assert get_sequence(structure) == sequence
-
-
-@pytest.mark.parametrize(
-    "package, resource, sequence, expected_alignment",
-    [
-        (  # mutation (middle and end)
-            "kinoml.data.proteins",
-            "4f8o.pdb",
-            "MNTFHVDFAPNTGEIFAGKQPGDVTMFTLTMGDTAPHGGWRLIPTGDSKGGYMISADGDYVGLFSYMMSWVGIDNNWYINDDSPKDIKDHLYVKAGTVLKPTTYKFTGRVEEYVFDNKQSTVINSKDVSGEVTVKQGV",
-            [
-                "MNTFHVDFAPNTGEIFAGKQPGDVTMFTLTMGDTAPHGGWRLIPTGDSKGGYMISADGDYVGLYSYMMSWVGIDNNWYINDDSPKDIKDHLYVKAGTVLKPTTYKFTGRVEEYVFDNKQSTVINSKDVSGEVTVKQGL",
-                "MNTFHVDFAPNTGEIFAGKQPGDVTMFTLTMGDTAPHGGWRLIPTGDSKGGYMISADGDYVGLFSYMMSWVGIDNNWYINDDSPKDIKDHLYVKAGTVLKPTTYKFTGRVEEYVFDNKQSTVINSKDVSGEVTVKQGV",
-            ],
-        ),
-        (  # insertions (missing D82 could be placed at two positions, only "D-" is correct)
-            "kinoml.data.proteins",
-            "4f8o_edit.pdb",
-            "MNTFHVDFAPNTGEIFAGKQPGDVTMFTLTMGDTAPHGGWRLIPTGDSKGVVVGYMISADGDYVGLYSYMMSWVGIDNNWYINDDSPKDIKDHLYVKAGTVLKPTTYKFTGRVEEYVFDNKQSTVINSKDVSGEVTVKQGLEHHHHHH",
-            [
-                "MNTFHVDFAPNTGEIFAGKQPGDVTMFTLTMGDTAPHGGWRLIPTGDSKG---GYMISADGDYVGLYSYMMSWVGIDNNWYIND-SPKDIKDHLYVKAGTVLKPTTYKFTGRVEEYVFDNKQSTVINSKDVSGEVTV-QGL-------",
-                "MNTFHVDFAPNTGEIFAGKQPGDVTMFTLTMGDTAPHGGWRLIPTGDSKGVVVGYMISADGDYVGLYSYMMSWVGIDNNWYINDDSPKDIKDHLYVKAGTVLKPTTYKFTGRVEEYVFDNKQSTVINSKDVSGEVTVKQGLEHHHHHH",
-            ],
-        ),
-        (  # deletions (start and middle)
-            "kinoml.data.proteins",
-            "4f8o.pdb",
-            "FHVDFAPNTGEIFAGKQPGDVTMFTLTMGDTAPHGGWRLIPTGDSKGGYMISADGDLYSYMMSWVGIDNNWYINDDSPKDIKDHLYVKAGTVLKPTTYKFTGRVEEYVFDNKQSTVINSKDVSGEVTVKQGL",
-            [
-                "MNTFHVDFAPNTGEIFAGKQPGDVTMFTLTMGDTAPHGGWRLIPTGDSKGGYMISADGDYVGLYSYMMSWVGIDNNWYINDDSPKDIKDHLYVKAGTVLKPTTYKFTGRVEEYVFDNKQSTVINSKDVSGEVTVKQGL",
-                "---FHVDFAPNTGEIFAGKQPGDVTMFTLTMGDTAPHGGWRLIPTGDSKGGYMISADGD---LYSYMMSWVGIDNNWYINDDSPKDIKDHLYVKAGTVLKPTTYKFTGRVEEYVFDNKQSTVINSKDVSGEVTVKQGL",
-            ],
-        ),
-        (  # all together
-            "kinoml.data.proteins",
-            "4f8o_edit.pdb",
-            "FHVDFAPNTGEIFAGKQPGDVTMFTLTMGDTAPHGGWRLIPTGDSKGVVVGYMISADGDLFSYMMSWVGIDNNWYINDDSPKDIKDHLYVKAGTVLKPTTYKFTGRVEEYVFDNKQSTVINSKDVSGEVTVKQGVEHHHHHH",
-            [
-                "MNTFHVDFAPNTGEIFAGKQPGDVTMFTLTMGDTAPHGGWRLIPTGDSKG---GYMISADGDYVGLYSYMMSWVGIDNNWYIND-SPKDIKDHLYVKAGTVLKPTTYKFTGRVEEYVFDNKQSTVINSKDVSGEVTV-QGL-------",
-                "---FHVDFAPNTGEIFAGKQPGDVTMFTLTMGDTAPHGGWRLIPTGDSKGVVVGYMISADGD---LFSYMMSWVGIDNNWYINDDSPKDIKDHLYVKAGTVLKPTTYKFTGRVEEYVFDNKQSTVINSKDVSGEVTVKQGVEHHHHHH",
-            ],
-        ),
-    ],
-)
-def test_get_structure_sequence_alignment(package, resource, sequence, expected_alignment):
-    """Compare results to expected sequence alignment."""
-    with resources.path(package, resource) as path:
-        structure = read_molecules(str(path))[0]
-        structure = remove_non_protein(structure, remove_water=True)
-        alignment = get_structure_sequence_alignment(structure, sequence)
-        for sequence1, sequence2 in zip(alignment, expected_alignment):
-            assert sequence1 == sequence2
-
-
-@pytest.mark.parametrize(
-    "package, resource, sequence, delete_n_anchors, expectation, expected_sequence",
-    [
-        (  # no deletions, ignore mutations
-            "kinoml.data.proteins",
-            "4f8o.pdb",
-            "XNTFHVDFAPNTGEIFAGKQPGDVTMFTLTMGDTAPHGGWRLIPTGDSKGXXXISADGDYVGLYSYMMSWVGIDNNWYINDDSPKDIKDHLYVKAGTVLKPTTYKFTGRVEEYVFDNKQSTVINSKDVSGEVTVKQXX",
-            2,
-            does_not_raise(),
-            "MNTFHVDFAPNTGEIFAGKQPGDVTMFTLTMGDTAPHGGWRLIPTGDSKGGYMISADGDYVGLYSYMMSWVGIDNNWYINDDSPKDIKDHLYVKAGTVLKPTTYKFTGRVEEYVFDNKQSTVINSKDVSGEVTVKQGL",
-        ),
-        (  # delete residue 4 including two anchoring residues on both sides
-            "kinoml.data.proteins",
-            "4f8o.pdb",
-            "MNTHVDFAPNTGEIFAGKQPGDVTMFTLTMGDTAPHGGWRLIPTGDSKGGYMISADGDYVGLYSYMMSWVGIDNNWYINDDSPKDIKDHLYVKAGTVLKPTTYKFTGRVEEYVFDNKQSTVINSKDVSGEVTVKQGL",
-            2,
-            does_not_raise(),
-            "MDFAPNTGEIFAGKQPGDVTMFTLTMGDTAPHGGWRLIPTGDSKGGYMISADGDYVGLYSYMMSWVGIDNNWYINDDSPKDIKDHLYVKAGTVLKPTTYKFTGRVEEYVFDNKQSTVINSKDVSGEVTVKQGL",
-        ),
-        (  # delete first residue, anchoring residues will be ignored, since it's at the beginning
-            "kinoml.data.proteins",
-            "4f8o.pdb",
-            "NTFHVDFAPNTGEIFAGKQPGDVTMFTLTMGDTAPHGGWRLIPTGDSKGGYMISADGDYVGLYSYMMSWVGIDNNWYINDDSPKDIKDHLYVKAGTVLKPTTYKFTGRVEEYVFDNKQSTVINSKDVSGEVTVKQGL",
-            2,
-            does_not_raise(),
-            "NTFHVDFAPNTGEIFAGKQPGDVTMFTLTMGDTAPHGGWRLIPTGDSKGGYMISADGDYVGLYSYMMSWVGIDNNWYINDDSPKDIKDHLYVKAGTVLKPTTYKFTGRVEEYVFDNKQSTVINSKDVSGEVTVKQGL",
-        ),
-        (  # delete residue 4 without anchoring residues
-            "kinoml.data.proteins",
-            "4f8o.pdb",
-            "MNTHVDFAPNTGEIFAGKQPGDVTMFTLTMGDTAPHGGWRLIPTGDSKGGYMISADGDYVGLYSYMMSWVGIDNNWYINDDSPKDIKDHLYVKAGTVLKPTTYKFTGRVEEYVFDNKQSTVINSKDVSGEVTVKQGL",
-            0,
-            does_not_raise(),
-            "MNTHVDFAPNTGEIFAGKQPGDVTMFTLTMGDTAPHGGWRLIPTGDSKGGYMISADGDYVGLYSYMMSWVGIDNNWYINDDSPKDIKDHLYVKAGTVLKPTTYKFTGRVEEYVFDNKQSTVINSKDVSGEVTVKQGL",
-        ),
-        (  # negative value for 'delete_n_anchors' should raise ValueError
-            "kinoml.data.proteins",
-            "4f8o.pdb",
-            "MNTHVDFAPNTGEIFAGKQPGDVTMFTLTMGDTAPHGGWRLIPTGDSKGGYMISADGDYVGLYSYMMSWVGIDNNWYINDDSPKDIKDHLYVKAGTVLKPTTYKFTGRVEEYVFDNKQSTVINSKDVSGEVTVKQGL",
-            -1,
-            pytest.raises(ValueError),
-            "MNTHVDFAPNTGEIFAGKQPGDVTMFTLTMGDTAPHGGWRLIPTGDSKGGYMISADGDYVGLYSYMMSWVGIDNNWYINDDSPKDIKDHLYVKAGTVLKPTTYKFTGRVEEYVFDNKQSTVINSKDVSGEVTVKQGL",
-        ),
-    ],
-)
-def test_apply_deletions(
-    package, resource, sequence, delete_n_anchors, expectation, expected_sequence
-):
-    """Compare results to expected sequence."""
-    with resources.path(package, resource) as path:
-        structure = read_molecules(str(path))[0]
-        structure = remove_non_protein(structure, remove_water=True)
-        with expectation:
-            structure_with_deletions = apply_deletions(structure, sequence, delete_n_anchors)
-            sequence_with_deletions = get_sequence(structure_with_deletions)
-            assert sequence_with_deletions == expected_sequence
-
-
-@pytest.mark.parametrize(
-    "package_list, resource_list, sequence",
-    [
-        (  # test loop modeling for deleted residue D82
-            ["kinoml.data.proteins", "kinoml.data.proteins"],
-            ["4f8o_edit.pdb", "kinoml_tests_4f8o_spruce.loop_db"],
-            "MNTFHVDFAPNTGEIFAGKQPGDVTMFTLTMGDTAPHGGWRLIPTGDSKGGYMISADGDYVGLYSYMMSWVGIDNNWYINDDSPKDIKDHLYVKAGTVLKPTTYKFTGRVEEYVFDNKQSTVINSKDVSGEVTVQGL",
-        )
-    ],
-)
-def test_apply_insertions(package_list, resource_list, sequence):
-    """Compare results to expected sequence."""
-    with resources.path(package_list[0], resource_list[0]) as pdb_path:
-        with resources.path(package_list[1], resource_list[1]) as loop_db_path:
-            structure = read_molecules(str(pdb_path))[0]
-            structure = remove_non_protein(structure, remove_water=True)
-            structure_with_insertions = apply_insertions(structure, sequence, loop_db_path)
-            sequence_with_insertions = get_sequence(structure_with_insertions)
-            assert sequence_with_insertions == sequence
-
-
-@pytest.mark.parametrize(
-    "package, resource, sequence, delete_fallback, expectation, expected_sequence",
-    [
-        (  # mutation succeeds (middle GLYSY -> GLFSY)
-            "kinoml.data.proteins",
-            "4f8o.pdb",
-            "MNTFHVDFAPNTGEIFAGKQPGDVTMFTLTMGDTAPHGGWRLIPTGDSKGGYMISADGDYVGLFSYMMSWVGIDNNWYINDDSPKDIKDHLYVKAGTVLKPTTYKFTGRVEEYVFDNKQSTVINSKDVSGEVTVKQGL",
-            True,
-            does_not_raise(),
-            "MNTFHVDFAPNTGEIFAGKQPGDVTMFTLTMGDTAPHGGWRLIPTGDSKGGYMISADGDYVGLFSYMMSWVGIDNNWYINDDSPKDIKDHLYVKAGTVLKPTTYKFTGRVEEYVFDNKQSTVINSKDVSGEVTVKQGL",
-        ),
-        (  # mutation fails with delete_fallback (middle TMGDT -> TMWDT)
-            "kinoml.data.proteins",
-            "4f8o.pdb",
-            "MNTFHVDFAPNTGEIFAGKQPGDVTMFTLTMWDTAPHGGWRLIPTGDSKGGYMISADGDYVGLYSYMMSWVGIDNNWYINDDSPKDIKDHLYVKAGTVLKPTTYKFTGRVEEYVFDNKQSTVINSKDVSGEVTVKQGL",
-            True,
-            does_not_raise(),
-            "MNTFHVDFAPNTGEIFAGKQPGDVTMFTLTMDTAPHGGWRLIPTGDSKGGYMISADGDYVGLYSYMMSWVGIDNNWYINDDSPKDIKDHLYVKAGTVLKPTTYKFTGRVEEYVFDNKQSTVINSKDVSGEVTVKQGL",
-        ),
-        (  # mutation fails without delete_fallback (middle TMGDT -> TMWDT)
-            "kinoml.data.proteins",
-            "4f8o.pdb",
-            "MNTFHVDFAPNTGEIFAGKQPGDVTMFTLTMWDTAPHGGWRLIPTGDSKGGYMISADGDYVGLYSYMMSWVGIDNNWYINDDSPKDIKDHLYVKAGTVLKPTTYKFTGRVEEYVFDNKQSTVINSKDVSGEVTVKQGL",
-            False,
-            pytest.raises(ValueError),
-            "MNTFHVDFAPNTGEIFAGKQPGDVTMFTLTMWDTAPHGGWRLIPTGDSKGGYMISADGDYVGLYSYMMSWVGIDNNWYINDDSPKDIKDHLYVKAGTVLKPTTYKFTGRVEEYVFDNKQSTVINSKDVSGEVTVKQGL",
-        ),
-    ],
-)
-def test_apply_mutations(
-    package, resource, sequence, delete_fallback, expectation, expected_sequence
-):
-    """Compare results to expected sequence."""
-    with resources.path(package, resource) as pdb_path:
-        structure = read_molecules(str(pdb_path))[0]
-        structure = remove_non_protein(structure, remove_water=True)
-        with expectation:
-            structure_with_mutations = apply_mutations(structure, sequence, delete_fallback)
-            sequence_with_mutations = get_sequence(structure_with_mutations)
-            assert sequence_with_mutations == expected_sequence
-
-
-@pytest.mark.parametrize(
-    "package, resource, delete_backbone_C, sequence",
-    [
-        (  # delete first two (missing sidechains) and last (missing backbone C) residue
-            "kinoml.data.proteins",
-            "4f8o_edit.pdb",
-            "LEU138",
-            "TFHVDFAPNTGEIFAGKQPGDVTMFTLTMGDTAPHGGWRLIPTGDSKGGYMISADGDYVGLYSYMMSWVGIDNNWYINDSPKDIKDHLYVKAGTVLKPTTYKFTGRVEEYVFDNKQSTVINSKDVSGEVTVQG",
-        ),
-    ],
-)
-def test_delete_partial_residues(package, resource, delete_backbone_C, sequence):
-    """Compare results to expected sequence."""
-    from openeye import oechem
-
-    with resources.path(package, resource) as path:
-        structure = read_molecules(str(path))[0]
-        if delete_backbone_C:
-            hier_view = oechem.OEHierView(structure)
-            hier_residue = hier_view.GetResidue(
-                "A", delete_backbone_C[:3], int(delete_backbone_C[3:])
-            )
-            for atom in hier_residue.GetAtoms():
-                atom_name = atom.GetName().strip()
-                if atom_name == "C":
-                    structure.DeleteAtom(atom)
-        structure = delete_partial_residues(structure)
-        assert get_sequence(structure) == sequence
-
-
-@pytest.mark.parametrize(
-    "package, resource, sequence",
-    [
-        (  # delete last three residues
-            "kinoml.data.proteins",
-            "4f8o_edit.pdb",
-            "MNTFHVDFAPNTGEIFAGKQPGDVTMFTLTMGDTAPHGGWRLIPTGDSKGGYMISADGDYVGLYSYMMSWVGIDNNWYINDSPKDIKDHLYVKAGTVLKPTTYKFTGRVEEYVFDNKQSTVINSKDVSGEVTV",
-        ),
-    ],
-)
-def test_delete_short_protein_segments(package, resource, sequence):
-    """Compare results to expected sequence."""
-    with resources.path(package, resource) as path:
-        structure = read_molecules(str(path))[0]
-        structure = delete_short_protein_segments(structure)
-        assert get_sequence(structure) == sequence
-
-
-@pytest.mark.parametrize(
-    "package, resource, cutoff, sequence",
-    [
-        (  # PHE4 is clashing (< 2.0) with ASP33 and GLU112
-            "kinoml.data.proteins",
-            "4f8o_edit.pdb",
-            2.0,
-            "THVDFAPNTGEIFAGKQPGDVTMFTLTMGTAPHGGWRLIPTGDSKGGYMISADGDYVGLYSYMMSWVGIDNNWYINDSPKDIKDHLYVKAGTVLKPTTYKFTGRVEYVFDNKQSTVINSKDVSGEVTVQG",
-        ),
-        (  # setting the cutoff very low should not delete PHE4, ASP33 and GLU112
-            "kinoml.data.proteins",
-            "4f8o_edit.pdb",
-            0.1,
-            "TFHVDFAPNTGEIFAGKQPGDVTMFTLTMGDTAPHGGWRLIPTGDSKGGYMISADGDYVGLYSYMMSWVGIDNNWYINDSPKDIKDHLYVKAGTVLKPTTYKFTGRVEEYVFDNKQSTVINSKDVSGEVTVQG",
-        ),
-        (  # setting the cutoff very high should delete all sidechains, except for glycines
-            "kinoml.data.proteins",
-            "4f8o_edit.pdb",
-            4.0,
-            "GGGGGGGGGGGGGGGG",
-        ),
-    ],
-)
-def test_delete_clashing_sidechains(package, resource, cutoff, sequence):
-    """Compare results to expected sequence."""
-    with resources.path(package, resource) as path:
-        structure = read_molecules(str(path))[0]
-        structure = delete_clashing_sidechains(structure, cutoff)
-        structure = delete_partial_residues(structure)
-        assert get_sequence(structure) == sequence
-
-
-@pytest.mark.parametrize(
-    "package, resource",
-    [
-        (
-            "kinoml.data.proteins",
-            "4f8o.pdb",
-        ),
-        (
-            "kinoml.data.molecules",
-            "chloroform.sdf",
-        ),
-    ],
-)
-def test_get_atom_coordinates(package, resource):
-    """
-    Compare results to have the same number of coordinates as atoms and to have exactly three
-    floats as coordinates.
-    """
-    import itertools
-
-    with resources.path(package, resource) as path:
-        structure = read_molecules(str(path))[0]
-        coordinates = get_atom_coordinates(structure)
-        all_floats = all(
-            [
-                isinstance(coordinate, float)
-                for coordinate in itertools.chain.from_iterable(coordinates)
-            ]
-        )
-        assert structure.NumAtoms() == len(coordinates)
-        assert set([len(coordinate) for coordinate in coordinates]) == {3}
-        assert all_floats
-
-
-@pytest.mark.parametrize(
-    "package, resource, residue_ids, expectation",
-    [
-        ("kinoml.data.proteins", "4f8o.pdb", list(range(245)), does_not_raise()),
-        (
-            "kinoml.data.molecules",
-            "chloroform.sdf",
-            [3],
-            does_not_raise(),
-        ),
-        (
-            "kinoml.data.molecules",
-            "chloroform.sdf",
-            [],
-            pytest.raises(ValueError),
-        ),
-        (
-            "kinoml.data.molecules",
-            "chloroform.sdf",
-            ["1"],
-            pytest.raises(ValueError),
-        ),
-    ],
-)
-def test_renumber_structure(package, resource, residue_ids, expectation):
-    """
-    Compare results to have the given residue IDs.
-    """
-    from openeye import oechem
-
-    with resources.path(package, resource) as path:
-        structure = read_molecules(str(path))[0]
-        with expectation:
-            structure = renumber_structure(structure, residue_ids)
-            hierview = oechem.OEHierView(structure)
-            new_residue_ids = [residue.GetResidueNumber() for residue in hierview.GetResidues()]
-            assert len(residue_ids) == len(new_residue_ids)
-            assert all([True for x, y in zip(residue_ids, new_residue_ids) if x == y])
-
-
-@pytest.mark.parametrize(
-    "package_list, resource_list, residues, chain_id",
-    [
-        (
-            ["kinoml.data.proteins", "kinoml.data.proteins"],
-            ["4f8o.pdb", "4f8o_edit.pdb"],
-            [],
-            "A",
-        ),
-        (
-            ["kinoml.data.proteins", "kinoml.data.proteins"],
-            ["4f8o.pdb", "4f8o_edit.pdb"],
-            [
-                "GLY13",
-                "GLU14",
-                "ILE15",
-                "PHE16",
-                "ALA17",
-                "GLY18",
-                "LYS19",
-                "GLN20",
-                "PRO21",
-                "GLY22",
-            ],
-            "A",
-        ),
-    ],
-)
-def test_superpose_protein(package_list, resource_list, residues, chain_id):
-    """
-    Check if superposed proteins share a similar protein center.
-    This test does not check if the superposition is a good solution.
-    """
-    import numpy as np
-
-    with resources.path(package_list[0], resource_list[0]) as reference_path:
-        reference_structure = read_molecules(str(reference_path))[0]
-        with resources.path(package_list[1], resource_list[1]) as fit_path:
-            fit_structure = read_molecules(str(fit_path))[0]
-            superposed_structure = superpose_proteins(
-                reference_structure, fit_structure, residues, chain_id
-            )
-            superposed_protein = remove_non_protein(superposed_structure, remove_water=True)
-            reference_protein = remove_non_protein(reference_structure, remove_water=True)
-            superposed_protein_center = np.mean(get_atom_coordinates(superposed_protein))
-            reference_protein_center = np.mean(get_atom_coordinates(reference_protein))
-            assert np.linalg.norm(superposed_protein_center - reference_protein_center) < 1
-
-
-@pytest.mark.parametrize(
-    "package, resource, keep_protein_residue_ids, keep_chain_id, chain_ids, first_residue_id, last_residue_id",
-    [
-        (
-            "kinoml.data.proteins",
-            "4f8o.pdb",
-            True,
-            False,
-            ["A"],
-            1,
-            245,
-        ),
-        (
-            "kinoml.data.proteins",
-            "4f8o.pdb",
-            True,
-            True,
-            ["A", "B"],
-            1,
-            245,
-        ),
-        (
-            "kinoml.data.proteins",
-            "4f8o_edit.pdb",
-            True,
-            True,
-            ["A"],
-            1,
-            138,
-        ),
-        (
-            "kinoml.data.proteins",
-            "4f8o_edit.pdb",
-            False,
-            False,
-            ["A"],
-            1,
-            136,
-        ),
-        (
-            "kinoml.data.molecules",
-            "chloroform.sdf",
-            False,
-            False,
-            ["A"],
-            1,
-            1,
-        ),
-    ],
-)
-def test_update_residue_identifiers(
-    package,
-    resource,
-    keep_protein_residue_ids,
-    keep_chain_id,
-    chain_ids,
-    first_residue_id,
-    last_residue_id,
-):
-    """
-    Compare results to contain expected chains, to start with atom serial 1 and for correct residue ID handling.
-    """
-    from openeye import oechem
-
-    with resources.path(package, resource) as path:
-        structure = read_molecules(str(path))[0]
-        structure = update_residue_identifiers(
-            structure,
-            keep_protein_residue_ids=keep_protein_residue_ids,
-            keep_chain_ids=keep_chain_id,
-        )
-        hierview = oechem.OEHierView(structure)
-        # check chain IDs
-        found_chain_ids = [chain.GetChainID() for chain in hierview.GetChains()]
-        assert set(found_chain_ids) == set(chain_ids)
-        # check atom numbering starts with one
-        atoms = structure.GetAtoms()
-        assert oechem.OEAtomGetResidue(atoms.next()).GetSerialNumber() == 1
-        # check max and min residue ID
-        residue_ids = [residue.GetResidueNumber() for residue in hierview.GetResidues()]
-        assert min(residue_ids) == first_residue_id
-        assert max(residue_ids) == last_residue_id
-
-
-@pytest.mark.parametrize(
-    "package, resource, n_components",
-    [
-        (
-            "kinoml.data.proteins",
-            "4f8o.pdb",
-            107,
-        ),
-        (
-            "kinoml.data.proteins",
-            "4f8o_edit.pdb",
-            3,
-        ),
-        (
-            "kinoml.data.molecules",
-            "chloroform.sdf",
-            1,
-        ),
-    ],
-)
-def test_split_molecule_components(package, resource, n_components):
-    """
-    Compare results to have the expected number of molecular components.
-    """
-    with resources.path(package, resource) as path:
-        structure = read_molecules(str(path))[0]
-        components = split_molecule_components(structure)
-        assert len(components) == n_components
-
-
-@pytest.mark.parametrize(
-    "package, resource, residue_ids, chain_id, expectation, residue_names",
-    [
-        (
-            "kinoml.data.proteins",
-            "4f8o.pdb",
-            [1, 2, 3],
-            "A",
-            does_not_raise(),
-            ["MET", "ASN", "THR"],
-        ),
-        (  # multiple residues match resids without specifying chain ID
-            "kinoml.data.proteins",
-            "4f8o.pdb",
-            [1, 2, 3],
-            None,
-            pytest.raises(ValueError),
-            ["MET", "ASN", "THR"],
-        ),
-        (  # chain C does not exist
-            "kinoml.data.proteins",
-            "4f8o.pdb",
-            [1, 2, 3],
-            "C",
-            pytest.raises(ValueError),
-            ["MET", "ASN", "THR"],
-        ),
-    ],
-)
-def test_residue_ids_to_residue_names(
-    package, resource, residue_ids, chain_id, expectation, residue_names
-):
-    """
-    Compare results to have the expected residue names.
-    """
-    with resources.path(package, resource) as path:
-        structure = read_molecules(str(path))[0]
-        with expectation:
-            found_residue_names = residue_ids_to_residue_names(structure, residue_ids, chain_id)
-            assert all([True for x, y in zip(found_residue_names, residue_names) if x == y])
+"""
+Test OEModeling functionalities of `kinoml.modeling`
+"""
+from contextlib import contextmanager
+from importlib import resources
+import pytest
+
+from kinoml.modeling.OEModeling import (
+    read_smiles,
+    read_molecules,
+    read_electron_density,
+    write_molecules,
+    select_chain,
+    select_altloc,
+    remove_non_protein,
+    delete_residue,
+    get_expression_tags,
+    assign_caps,
+    prepare_structure,
+    generate_tautomers,
+    generate_enantiomers,
+    generate_conformations,
+    generate_reasonable_conformations,
+    overlay_molecules,
+    enumerate_isomeric_smiles,
+    are_identical_molecules,
+    get_sequence,
+    get_structure_sequence_alignment,
+    apply_deletions,
+    apply_insertions,
+    apply_mutations,
+    delete_partial_residues,
+    delete_short_protein_segments,
+    delete_clashing_sidechains,
+    get_atom_coordinates,
+    renumber_structure,
+    superpose_proteins,
+    update_residue_identifiers,
+    split_molecule_components,
+    residue_ids_to_residue_names,
+)
+
+
+@contextmanager
+def does_not_raise():
+    yield
+
+
+@pytest.mark.parametrize(
+    "smiles, add_hydrogens, expectation, n_atoms",
+    [
+        (
+            "C1=CC=NC=C1",
+            True,
+            does_not_raise(),
+            11,
+        ),
+        (
+            "C1=CC=[NH+]C=C1",
+            True,
+            does_not_raise(),
+            12,
+        ),
+        (
+            "CCNCC",
+            True,
+            does_not_raise(),
+            16,
+        ),
+        (
+            "CCNCC",
+            False,
+            does_not_raise(),
+            5,
+        ),
+        (
+            "1",
+            False,
+            pytest.raises(ValueError),
+            0
+        ),
+    ],
+)
+def test_read_smiles(smiles, add_hydrogens, expectation, n_atoms):
+    """Compare results to expected number of atoms."""
+    with expectation:
+        molecule = read_smiles(smiles, add_hydrogens)
+        assert molecule.NumAtoms() == n_atoms
+
+
+@pytest.mark.parametrize(
+    "package, resource, add_hydrogens, expectation, n_atoms_list",
+    [
+        (
+            "kinoml.data.molecules",
+            "chloroform.sdf",
+            False,
+            does_not_raise(),
+            [4],
+        ),
+        (
+            "kinoml.data.molecules",
+            "chloroform.sdf",
+            True,
+            does_not_raise(),
+            [5],
+        ),
+        (
+            "kinoml.data.molecules",
+            "chloroform_acetamide.sdf",
+            True,
+            does_not_raise(),
+            [5, 9],
+        ),
+        (
+            "kinoml.data.molecules",
+            "chloroform_acetamide.pdb",
+            True,
+            does_not_raise(),
+            [5, 9],
+        ),
+        (
+            "kinoml.data.proteins",
+            "4f8o.pdb",
+            True,
+            does_not_raise(),
+            [2497],# TODO: doesnt match number in file
+        ),
+        (
+            "kinoml.data.proteins",
+            "4f8o.cif",
+            True,
+            does_not_raise(),
+            [2498],  # TODO: doesnt match number in file
+        ),
+        (
+            "kinoml.data.electron_densities",
+            "4f8o_phases.mtz",
+            True,
+            pytest.raises(ValueError),
+            [],
+        ),
+    ],
+)
+def test_read_molecules(package, resource, add_hydrogens, expectation, n_atoms_list):
+    """Compare results to expected number of read molecules as well as atoms of each interpreted molecule."""
+    with resources.path(package, resource) as path:
+        with expectation:
+            molecules = read_molecules(str(path), add_hydrogens)
+            assert len(molecules) == len(n_atoms_list)
+            for molecule, n_atmos in zip(molecules, n_atoms_list):
+                assert molecule.NumAtoms() == n_atmos
+
+
+@pytest.mark.parametrize(
+    "package, resource, expectation, n_grid_points",
+    [
+        (
+            "kinoml.data.electron_densities",
+            "4f8o_phases.mtz",
+            does_not_raise(),
+            396011,
+        ),
+        (
+            "kinoml.data.proteins",
+            "4f8o.pdb",
+            pytest.raises(ValueError),
+            0,
+        ),
+    ],
+)
+def test_read_electron_density(package, resource, expectation, n_grid_points):
+    """Compare results to expected number of grip points in the interpreted electron density."""
+    with resources.path(package, resource) as path:
+        with expectation:
+            electron_density = read_electron_density(path)
+            assert electron_density.GetSize() == n_grid_points
+
+
+@pytest.mark.parametrize(
+    "molecules, suffix, n_atoms_list",
+    [
+        (
+            [read_smiles("CCC")],
+            ".sdf",
+            [11]
+        ),
+        (
+            [read_smiles("CCC")],
+            ".pdb",
+            [11]
+        ),
+        (
+            [read_smiles("COCC"), read_smiles("cccccc")],
+            ".sdf",
+            [12, 14]
+        ),
+        (
+            [read_smiles("CCC"), read_smiles("cccccc")],
+            ".pdb",
+            [11, 14]
+        ),
+    ],
+)
+def test_write_molecules(molecules, suffix, n_atoms_list):
+    """Compare results to expected number of molecules and atoms in the written file."""
+    import tempfile
+
+    def _count_molecules(path):
+        with open(path) as rf:
+            if path.split(".")[-1] == "sdf":
+                return rf.read().count("\n$$$$\n")
+            elif path.split(".")[-1] == "pdb":
+                return rf.read().count("\nEND\n")
+            else:
+                raise NotImplementedError
+
+    def _count_atoms(path, index):
+        with open(path) as rf:
+            if path.split(".")[-1] == "sdf":
+                molecule_text = rf.read().split("\n$$$$\n")[index]
+                return int(molecule_text.split("\n")[3].split()[0])
+            elif path.split(".")[-1] == "pdb":
+                molecule_text = rf.read().split("\nEND\n")[index]
+                return len([line for line in molecule_text.split("\n")
+                            if line.startswith(("ATOM", "HETATM"))])
+            else:
+                raise NotImplementedError
+
+    with tempfile.NamedTemporaryFile(suffix=suffix) as temp_file:
+        write_molecules(molecules, temp_file.name)
+        assert _count_molecules(temp_file.name) == len(n_atoms_list)
+        for i, (molecule, n_atoms) in enumerate(zip(molecules, n_atoms_list)):
+            assert _count_atoms(temp_file.name, i) == n_atoms
+
+
+@pytest.mark.parametrize(
+    "package, resource, chain_id, expectation, n_atoms",
+    [
+        (
+            "kinoml.data.proteins",
+            "4f8o.pdb",
+            "A",
+            does_not_raise(),
+            2430
+        ),
+        (
+            "kinoml.data.proteins",
+            "4f8o.pdb",
+            "B",
+            does_not_raise(),
+            45
+        ),
+        (
+            "kinoml.data.proteins",
+            "4f8o.pdb",
+            "1",
+            pytest.raises(ValueError),
+            0
+        ),
+    ],
+)
+def test_select_chain(package, resource, chain_id, expectation, n_atoms):
+    """Compare results to expected number of atoms."""
+    with resources.path(package, resource) as path:
+        molecule = read_molecules(str(path))[0]
+        with expectation:
+            selection = select_chain(molecule, chain_id)
+            assert selection.NumAtoms() == n_atoms
+
+
+@pytest.mark.parametrize(
+    "package, resource, alternate_location, expectation, n_atoms",
+    [
+        (
+            "kinoml.data.proteins",
+            "4f8o.pdb",
+            "A",
+            does_not_raise(),
+            2458
+        ),
+        (
+            "kinoml.data.proteins",
+            "4f8o.pdb",
+            "B",
+            does_not_raise(),
+            2458
+        ),
+        (
+            "kinoml.data.proteins",
+            "4f8o.pdb",
+            "C",
+            pytest.raises(ValueError),
+            2458
+        ),
+    ],
+)
+def test_select_altloc(package, resource, alternate_location, expectation, n_atoms):
+    """Compare results to expected number of atoms."""
+    with resources.path(package, resource) as path:
+        molecule = read_molecules(str(path))[0]
+        with expectation:
+            selection = select_altloc(molecule, alternate_location)
+            assert selection.NumAtoms() == n_atoms
+
+
+@pytest.mark.parametrize(
+    "package, resource, exceptions, remove_water, n_atoms",
+    [
+        (
+            "kinoml.data.proteins",
+            "4f8o.pdb",
+            [],
+            True,
+            2104
+        ),
+        (
+            "kinoml.data.proteins",
+            "4f8o.pdb",
+            [],
+            False,
+            2393
+        ),
+        (
+            "kinoml.data.proteins",
+            "4f8o.pdb",
+            ["AES"],
+            True,
+            2122
+        ),
+    ],
+)
+def test_remove_non_protein(package, resource, exceptions, remove_water, n_atoms):
+    """Compare results to expected number of atoms."""
+    with resources.path(package, resource) as path:
+        molecule = read_molecules(str(path))[0]
+    selection = remove_non_protein(molecule, exceptions, remove_water)
+    assert selection.NumAtoms() == n_atoms
+
+
+@pytest.mark.parametrize(
+    "package, resource, chain_id, residue_name, residue_id, expectation, n_atoms",
+    [
+        (
+            "kinoml.data.proteins",
+            "4f8o.pdb",
+            "A",
+            "GLY",
+            22,
+            does_not_raise(),
+            2468
+        ),
+        (
+            "kinoml.data.proteins",
+            "4f8o.pdb",
+            "A",
+            "ASP",
+            22,
+            pytest.raises(ValueError),
+            2468
+        ),
+    ],
+)
+def test_delete_residue(package, resource, chain_id, residue_name, residue_id, expectation, n_atoms):
+    """Compare results to number of expected atoms."""
+    with resources.path(package, resource) as path:
+        with expectation:
+            molecule = read_molecules(str(path))[0]
+            selection = delete_residue(molecule, chain_id, residue_name, residue_id)
+            assert selection.NumAtoms() == n_atoms
+
+
+@pytest.mark.parametrize(
+    "package, resource, n_expression_tags",
+    [
+        (
+            "kinoml.data.proteins",
+            "4f8o.pdb",
+            9
+        ),
+    ],
+)
+def test_get_expression_tags(package, resource, n_expression_tags):
+    """Compare results to expected number of expression tags."""
+    with resources.path(package, resource) as path:
+        molecule = read_molecules(str(path))[0]
+    expression_tags = get_expression_tags(molecule)
+    assert len(expression_tags) == n_expression_tags
+
+
+@pytest.mark.parametrize(
+    "package, resource, real_termini, caps",
+    [
+        (
+            "kinoml.data.proteins",
+            "4f8o.pdb",
+            [],
+            {"ACE", "NME"}
+        ),
+        (
+            "kinoml.data.proteins",
+            "4f8o.pdb",
+            [1, 138],
+            set()
+        ),
+        (
+            "kinoml.data.proteins",
+            "4f8o.pdb",
+            [1],
+            {"NME"}
+        ),
+        (
+            "kinoml.data.proteins",
+            "4f8o.pdb",
+            [138],
+            {"ACE"}
+        ),
+    ],
+)
+def test_assign_caps(package, resource, real_termini, caps):
+    """Compare results to expected caps."""
+    from openeye import oechem
+
+    with resources.path(package, resource) as path:
+        molecule = read_molecules(str(path))[0]
+        molecule = select_altloc(molecule, "A")
+        molecule = assign_caps(molecule, real_termini)
+        hier_view = oechem.OEHierView(molecule)
+        found_caps = set(
+            [
+                residue.GetResidueName() for residue in hier_view.GetResidues()
+                if residue.GetResidueName() in ["ACE", "NME"]
+            ]
+        )
+        assert found_caps == caps
+
+
+@pytest.mark.parametrize(
+    "package, resource, has_ligand, chain_id, altloc, ligand_name, expectation, title_contains",
+    [
+        (
+            "kinoml.data.proteins",
+            "4f8o.pdb",
+            True,
+            "A",
+            "A",
+            "AES",
+            does_not_raise(),
+            ["(A)", "AES"]
+        ),
+        (
+            "kinoml.data.proteins",
+            "4f8o.pdb",
+            False,
+            "A",
+            "A",
+            None,
+            does_not_raise(),
+            ["(A)"]
+        ),
+        (
+            "kinoml.data.proteins",
+            "4f8o.pdb",
+            True,
+            "A",
+            "C",
+            "AES",
+            pytest.raises(ValueError),
+            ["(A)", "AES"]
+        ),
+        (
+            "kinoml.data.proteins",
+            "4f8o.pdb",
+            True,
+            "C",
+            "A",
+            "AES",
+            pytest.raises(ValueError),
+            ["(C)", "AES"]
+        ),
+    ],
+)
+def test_prepare_structure(package, resource, has_ligand, chain_id, altloc, ligand_name, expectation, title_contains):
+    """Check if returned design unit title contains expected strings."""
+    with resources.path(package, resource) as path:
+        structure = read_molecules(str(path))[0]
+        with expectation:
+            design_unit = prepare_structure(
+                structure,
+                has_ligand=has_ligand,
+                chain_id=chain_id,
+                alternate_location=altloc,
+                ligand_name=ligand_name
+            )
+            assert all(x in design_unit.GetTitle() for x in title_contains)
+
+
+@pytest.mark.parametrize(
+    "smiles, n_tautomers",
+    [
+        (
+            "COC",
+            1
+        ),
+        (
+            "CCC(O)C(C)=O",
+            2
+        ),
+        (
+            r"C\N=C\NCC(O)C(C)=O",
+            4
+        ),
+        (
+            r"C\N=C/NCCC(=O)C(O)CC(CN\C=N\C)C(O)C(=O)CCN\C=N\C",
+            16
+        ),
+    ],
+)
+def test_generate_tautomers(smiles, n_tautomers):
+    """Compare results to expected number of tautomers."""
+    molecule = read_smiles(smiles)
+    tautomers = generate_tautomers(molecule)
+    assert len(tautomers) == n_tautomers
+
+
+@pytest.mark.parametrize(
+    "smiles, n_enantiomers",
+    [
+        (
+            "CC(C)(C)C",
+            1
+        ),
+        (
+            "C(C)(F)Cl",
+            2
+        ),
+        (
+            "CC(Cl)CCC(O)F",
+            4
+        ),
+        (
+            "CC(Cl)CC(C)C(O)F",
+            8
+        ),
+    ],
+)
+def test_generate_enantiomers(smiles, n_enantiomers):
+    """Compare results to expected number of enantiomers."""
+    molecule = read_smiles(smiles)
+    enantiomers = generate_enantiomers(molecule)
+    assert len(enantiomers) == n_enantiomers
+
+
+@pytest.mark.parametrize(
+    "smiles, n_conformations",
+    [
+        (
+            "CCC(C)C(C)=O",
+            1
+        ),
+        (
+            "C1CCN(C1)CCOC2=C3COCC=CCOCC4=CC(=CC=C4)C5=NC(=NC=C5)NC(=C3)C=C2",
+            5
+        ),
+    ],
+)
+def test_generate_conformations(smiles, n_conformations):
+    """Compare results to expected number of conformations."""
+    from openeye import oeomega
+
+    molecule = read_smiles(smiles)
+    options = oeomega.OEOmegaOptions()
+    options.SetMaxConfs(n_conformations)
+    conformations = generate_conformations(molecule, options)
+    assert conformations.NumConfs() == n_conformations
+
+
+@pytest.mark.parametrize(
+    "smiles, n_conformations_list",
+    [
+        (
+            "FC(Cl)Br",
+            [1, 1]
+        ),
+        (
+            "CC(Cl)CCC(O)F",
+            [5, 5, 5, 5]
+        ),
+    ],
+)
+def test_generate_reasonable_conformations(smiles, n_conformations_list):
+    """Compare results to expected number of isomers and conformations."""
+    from openeye import oeomega
+
+    molecule = read_smiles(smiles)
+    options = oeomega.OEOmegaOptions()
+    options.SetMaxConfs(5)
+    conformations_ensemble = generate_reasonable_conformations(molecule, options)
+    assert len(conformations_ensemble) == len(n_conformations_list)
+    for conformations, n_conformations in zip(conformations_ensemble, n_conformations_list):
+        assert conformations.NumConfs() == n_conformations
+
+
+@pytest.mark.parametrize(
+    "reference_smiles, fit_smiles, comparator",
+    [
+        (
+            "C1=CC=C(C=C1)C1=CC=CC=C1",
+            "S1C=NC=C1C1=CC=CC=C1",
+            ">"
+        ),
+        (
+            "C1=CC=CC=C1",
+            "COC",
+            "<"
+        ),
+    ],
+)
+def test_overlay_molecules(reference_smiles, fit_smiles, comparator):
+    """Compare results to have a TanimotoCombo score bigger or smaller than 1."""
+    from openeye import oeomega
+
+    reference_molecule = read_smiles(reference_smiles)
+    options = oeomega.OEOmegaOptions()
+    options.SetMaxConfs(1)
+    reference_molecule = generate_conformations(reference_molecule, options)
+    fit_molecule = read_smiles(fit_smiles)
+    options.SetMaxConfs(10)
+    fit_molecule = generate_conformations(fit_molecule, options)
+    score, overlay = overlay_molecules(reference_molecule, fit_molecule)
+    if comparator == ">":
+        assert score > 1
+    elif comparator == "<":
+        assert score < 1
+    else:
+        raise ValueError("Wrong comparator provided. Only '<' and '>' are allowed.")
+
+
+@pytest.mark.parametrize(
+    "smiles, n_smiles",
+    [
+        (
+            "CC(=O)C(C)O",
+            2
+        ),
+        (
+            "CCC(=O)C(C)O",
+            4
+        ),
+        (
+            "C[C@H](F)Cl",
+            1
+        ),
+        (
+            "CC(F)Cl",
+            2
+        ),
+    ],
+)
+def test_enumerate_isomeric_smiles(smiles, n_smiles):
+    """Compare results to expected number of generated isomeric SMILES strings."""
+    molecule = read_smiles(smiles)
+    isomeric_smiles_representations = enumerate_isomeric_smiles(molecule)
+    assert len(isomeric_smiles_representations) == n_smiles
+
+
+@pytest.mark.parametrize(
+    "smiles1, smiles2, identical_molecules",
+    [
+        (
+            "CC(=O)C(C)O",
+            "C[C@@H](O)C(C)=O",
+            True
+        ),
+        (
+            "CCC(=O)C(C)O",
+            "CC[C@@H](O)C(C)=O",
+            True
+        ),
+        (
+            "C[C@H](F)Cl",
+            "CC(F)Cl",
+            True
+        ),
+        (
+            "C[C@H](F)Cl",
+            "C[C@@H](F)Cl",
+            False
+        ),
+    ],
+)
+def test_are_identical_molecules(smiles1, smiles2, identical_molecules):
+    """Compare results to expected molecular identity."""
+    molecule1 = read_smiles(smiles1)
+    molecule2 = read_smiles(smiles2)
+    assert are_identical_molecules(molecule1, molecule2) == identical_molecules
+
+
+@pytest.mark.parametrize(
+    "package, resource, sequence",
+    [
+        (
+            "kinoml.data.proteins",
+            "4f8o.pdb",
+            "MNTFHVDFAPNTGEIFAGKQPGDVTMFTLTMGDTAPHGGWRLIPTGDSKGGYMISADGDYVGLYSYMMSWVGIDNNWYINDDSPKDIKDHLYVKAGTVLKPTTYKFTGRVEEYVFDNKQSTVINSKDVSGEVTVKQGLXXXXXXXXXXXXXXXXXXXXXXXXXXXXXXXXXXXXXXXXXXXXXXXXXXXXXXXXXXXXXXXXXXXXXXXXXXXXXXXXXXXXXXXXXXXXXXXXXXXXXXXXXXX",
+        ),
+        (
+            "kinoml.data.molecules",
+            "chloroform.pdb",
+            "X",
+        ),
+    ],
+)
+def test_get_sequence(package, resource, sequence):
+    """Compare results to expected sequence."""
+    with resources.path(package, resource) as path:
+        structure = read_molecules(str(path))[0]
+        assert get_sequence(structure) == sequence
+
+
+@pytest.mark.parametrize(
+    "package, resource, sequence, expected_alignment",
+    [
+        (  # mutation (middle and end)
+            "kinoml.data.proteins",
+            "4f8o.pdb",
+            "MNTFHVDFAPNTGEIFAGKQPGDVTMFTLTMGDTAPHGGWRLIPTGDSKGGYMISADGDYVGLFSYMMSWVGIDNNWYINDDSPKDIKDHLYVKAGTVLKPTTYKFTGRVEEYVFDNKQSTVINSKDVSGEVTVKQGV",
+            [
+                "MNTFHVDFAPNTGEIFAGKQPGDVTMFTLTMGDTAPHGGWRLIPTGDSKGGYMISADGDYVGLYSYMMSWVGIDNNWYINDDSPKDIKDHLYVKAGTVLKPTTYKFTGRVEEYVFDNKQSTVINSKDVSGEVTVKQGL",
+                "MNTFHVDFAPNTGEIFAGKQPGDVTMFTLTMGDTAPHGGWRLIPTGDSKGGYMISADGDYVGLFSYMMSWVGIDNNWYINDDSPKDIKDHLYVKAGTVLKPTTYKFTGRVEEYVFDNKQSTVINSKDVSGEVTVKQGV"
+            ]
+        ),
+        (  # insertions (missing D82 could be placed at two positions, only "D-" is correct)
+            "kinoml.data.proteins",
+            "4f8o_edit.pdb",
+            "MNTFHVDFAPNTGEIFAGKQPGDVTMFTLTMGDTAPHGGWRLIPTGDSKGVVVGYMISADGDYVGLYSYMMSWVGIDNNWYINDDSPKDIKDHLYVKAGTVLKPTTYKFTGRVEEYVFDNKQSTVINSKDVSGEVTVKQGLEHHHHHH",
+            [
+                "MNTFHVDFAPNTGEIFAGKQPGDVTMFTLTMGDTAPHGGWRLIPTGDSKG---GYMISADGDYVGLYSYMMSWVGIDNNWYIND-SPKDIKDHLYVKAGTVLKPTTYKFTGRVEEYVFDNKQSTVINSKDVSGEVTV-QGL-------",
+                "MNTFHVDFAPNTGEIFAGKQPGDVTMFTLTMGDTAPHGGWRLIPTGDSKGVVVGYMISADGDYVGLYSYMMSWVGIDNNWYINDDSPKDIKDHLYVKAGTVLKPTTYKFTGRVEEYVFDNKQSTVINSKDVSGEVTVKQGLEHHHHHH"
+            ]
+        ),
+        (  # deletions (start and middle)
+            "kinoml.data.proteins",
+            "4f8o.pdb",
+            "FHVDFAPNTGEIFAGKQPGDVTMFTLTMGDTAPHGGWRLIPTGDSKGGYMISADGDLYSYMMSWVGIDNNWYINDDSPKDIKDHLYVKAGTVLKPTTYKFTGRVEEYVFDNKQSTVINSKDVSGEVTVKQGL",
+            [
+                "MNTFHVDFAPNTGEIFAGKQPGDVTMFTLTMGDTAPHGGWRLIPTGDSKGGYMISADGDYVGLYSYMMSWVGIDNNWYINDDSPKDIKDHLYVKAGTVLKPTTYKFTGRVEEYVFDNKQSTVINSKDVSGEVTVKQGL",
+                "---FHVDFAPNTGEIFAGKQPGDVTMFTLTMGDTAPHGGWRLIPTGDSKGGYMISADGD---LYSYMMSWVGIDNNWYINDDSPKDIKDHLYVKAGTVLKPTTYKFTGRVEEYVFDNKQSTVINSKDVSGEVTVKQGL"
+            ]
+        ),
+        (  # all together
+            "kinoml.data.proteins",
+            "4f8o_edit.pdb",
+            "FHVDFAPNTGEIFAGKQPGDVTMFTLTMGDTAPHGGWRLIPTGDSKGVVVGYMISADGDLFSYMMSWVGIDNNWYINDDSPKDIKDHLYVKAGTVLKPTTYKFTGRVEEYVFDNKQSTVINSKDVSGEVTVKQGVEHHHHHH",
+            [
+                "MNTFHVDFAPNTGEIFAGKQPGDVTMFTLTMGDTAPHGGWRLIPTGDSKG---GYMISADGDYVGLYSYMMSWVGIDNNWYIND-SPKDIKDHLYVKAGTVLKPTTYKFTGRVEEYVFDNKQSTVINSKDVSGEVTV-QGL-------",
+                "---FHVDFAPNTGEIFAGKQPGDVTMFTLTMGDTAPHGGWRLIPTGDSKGVVVGYMISADGD---LFSYMMSWVGIDNNWYINDDSPKDIKDHLYVKAGTVLKPTTYKFTGRVEEYVFDNKQSTVINSKDVSGEVTVKQGVEHHHHHH"
+            ]
+        )
+    ],
+)
+def test_get_structure_sequence_alignment(package, resource, sequence, expected_alignment):
+    """Compare results to expected sequence alignment."""
+    with resources.path(package, resource) as path:
+        structure = read_molecules(str(path))[0]
+        structure = remove_non_protein(structure, remove_water=True)
+        alignment = get_structure_sequence_alignment(structure, sequence)
+        for sequence1, sequence2 in zip(alignment, expected_alignment):
+            assert sequence1 == sequence2
+
+
+@pytest.mark.parametrize(
+    "package, resource, sequence, delete_n_anchors, expectation, expected_sequence",
+    [
+        (  # no deletions, ignore mutations
+            "kinoml.data.proteins",
+            "4f8o.pdb",
+            "XNTFHVDFAPNTGEIFAGKQPGDVTMFTLTMGDTAPHGGWRLIPTGDSKGXXXISADGDYVGLYSYMMSWVGIDNNWYINDDSPKDIKDHLYVKAGTVLKPTTYKFTGRVEEYVFDNKQSTVINSKDVSGEVTVKQXX",
+            2,
+            does_not_raise(),
+            "MNTFHVDFAPNTGEIFAGKQPGDVTMFTLTMGDTAPHGGWRLIPTGDSKGGYMISADGDYVGLYSYMMSWVGIDNNWYINDDSPKDIKDHLYVKAGTVLKPTTYKFTGRVEEYVFDNKQSTVINSKDVSGEVTVKQGL",
+        ),
+        (  # delete residue 4 including two anchoring residues on both sides
+            "kinoml.data.proteins",
+            "4f8o.pdb",
+            "MNTHVDFAPNTGEIFAGKQPGDVTMFTLTMGDTAPHGGWRLIPTGDSKGGYMISADGDYVGLYSYMMSWVGIDNNWYINDDSPKDIKDHLYVKAGTVLKPTTYKFTGRVEEYVFDNKQSTVINSKDVSGEVTVKQGL",
+            2,
+            does_not_raise(),
+            "MDFAPNTGEIFAGKQPGDVTMFTLTMGDTAPHGGWRLIPTGDSKGGYMISADGDYVGLYSYMMSWVGIDNNWYINDDSPKDIKDHLYVKAGTVLKPTTYKFTGRVEEYVFDNKQSTVINSKDVSGEVTVKQGL",
+        ),
+        (  # delete first residue, anchoring residues will be ignored, since it's at the beginning
+            "kinoml.data.proteins",
+            "4f8o.pdb",
+            "NTFHVDFAPNTGEIFAGKQPGDVTMFTLTMGDTAPHGGWRLIPTGDSKGGYMISADGDYVGLYSYMMSWVGIDNNWYINDDSPKDIKDHLYVKAGTVLKPTTYKFTGRVEEYVFDNKQSTVINSKDVSGEVTVKQGL",
+            2,
+            does_not_raise(),
+            "NTFHVDFAPNTGEIFAGKQPGDVTMFTLTMGDTAPHGGWRLIPTGDSKGGYMISADGDYVGLYSYMMSWVGIDNNWYINDDSPKDIKDHLYVKAGTVLKPTTYKFTGRVEEYVFDNKQSTVINSKDVSGEVTVKQGL",
+        ),
+        (  # delete residue 4 without anchoring residues
+            "kinoml.data.proteins",
+            "4f8o.pdb",
+            "MNTHVDFAPNTGEIFAGKQPGDVTMFTLTMGDTAPHGGWRLIPTGDSKGGYMISADGDYVGLYSYMMSWVGIDNNWYINDDSPKDIKDHLYVKAGTVLKPTTYKFTGRVEEYVFDNKQSTVINSKDVSGEVTVKQGL",
+            0,
+            does_not_raise(),
+            "MNTHVDFAPNTGEIFAGKQPGDVTMFTLTMGDTAPHGGWRLIPTGDSKGGYMISADGDYVGLYSYMMSWVGIDNNWYINDDSPKDIKDHLYVKAGTVLKPTTYKFTGRVEEYVFDNKQSTVINSKDVSGEVTVKQGL",
+        ),
+        (  # negative value for 'delete_n_anchors' should raise ValueError
+            "kinoml.data.proteins",
+            "4f8o.pdb",
+            "MNTHVDFAPNTGEIFAGKQPGDVTMFTLTMGDTAPHGGWRLIPTGDSKGGYMISADGDYVGLYSYMMSWVGIDNNWYINDDSPKDIKDHLYVKAGTVLKPTTYKFTGRVEEYVFDNKQSTVINSKDVSGEVTVKQGL",
+            -1,
+            pytest.raises(ValueError),
+            "MNTHVDFAPNTGEIFAGKQPGDVTMFTLTMGDTAPHGGWRLIPTGDSKGGYMISADGDYVGLYSYMMSWVGIDNNWYINDDSPKDIKDHLYVKAGTVLKPTTYKFTGRVEEYVFDNKQSTVINSKDVSGEVTVKQGL",
+        )
+    ],
+)
+def test_apply_deletions(package, resource, sequence, delete_n_anchors, expectation, expected_sequence):
+    """Compare results to expected sequence."""
+    with resources.path(package, resource) as path:
+        structure = read_molecules(str(path))[0]
+        structure = remove_non_protein(structure, remove_water=True)
+        with expectation:
+            structure_with_deletions = apply_deletions(structure, sequence, delete_n_anchors)
+            sequence_with_deletions = get_sequence(structure_with_deletions)
+            assert sequence_with_deletions == expected_sequence
+
+
+@pytest.mark.parametrize(
+    "package_list, resource_list, sequence",
+    [
+        (  # test loop modeling for deleted residue D82
+            ["kinoml.data.proteins", "kinoml.data.proteins"],
+            ["4f8o_edit.pdb", "kinoml_tests_4f8o_spruce.loop_db"],
+            "MNTFHVDFAPNTGEIFAGKQPGDVTMFTLTMGDTAPHGGWRLIPTGDSKGGYMISADGDYVGLYSYMMSWVGIDNNWYINDDSPKDIKDHLYVKAGTVLKPTTYKFTGRVEEYVFDNKQSTVINSKDVSGEVTVQGL",
+        )
+    ],
+)
+def test_apply_insertions(package_list, resource_list, sequence):
+    """Compare results to expected sequence."""
+    with resources.path(package_list[0], resource_list[0]) as pdb_path:
+        with resources.path(package_list[1], resource_list[1]) as loop_db_path:
+            structure = read_molecules(str(pdb_path))[0]
+            structure = remove_non_protein(structure, remove_water=True)
+            structure_with_insertions = apply_insertions(structure, sequence, loop_db_path)
+            sequence_with_insertions = get_sequence(structure_with_insertions)
+            assert sequence_with_insertions == sequence
+
+
+@pytest.mark.parametrize(
+    "package, resource, sequence, delete_fallback, expectation, expected_sequence",
+    [
+        (  # mutation succeeds (middle GLYSY -> GLFSY)
+            "kinoml.data.proteins",
+            "4f8o.pdb",
+            "MNTFHVDFAPNTGEIFAGKQPGDVTMFTLTMGDTAPHGGWRLIPTGDSKGGYMISADGDYVGLFSYMMSWVGIDNNWYINDDSPKDIKDHLYVKAGTVLKPTTYKFTGRVEEYVFDNKQSTVINSKDVSGEVTVKQGL",
+            True,
+            does_not_raise(),
+            "MNTFHVDFAPNTGEIFAGKQPGDVTMFTLTMGDTAPHGGWRLIPTGDSKGGYMISADGDYVGLFSYMMSWVGIDNNWYINDDSPKDIKDHLYVKAGTVLKPTTYKFTGRVEEYVFDNKQSTVINSKDVSGEVTVKQGL"
+        ),
+        (  # mutation fails with delete_fallback (middle TMGDT -> TMWDT)
+            "kinoml.data.proteins",
+            "4f8o.pdb",
+            "MNTFHVDFAPNTGEIFAGKQPGDVTMFTLTMWDTAPHGGWRLIPTGDSKGGYMISADGDYVGLYSYMMSWVGIDNNWYINDDSPKDIKDHLYVKAGTVLKPTTYKFTGRVEEYVFDNKQSTVINSKDVSGEVTVKQGL",
+            True,
+            does_not_raise(),
+            "MNTFHVDFAPNTGEIFAGKQPGDVTMFTLTMDTAPHGGWRLIPTGDSKGGYMISADGDYVGLYSYMMSWVGIDNNWYINDDSPKDIKDHLYVKAGTVLKPTTYKFTGRVEEYVFDNKQSTVINSKDVSGEVTVKQGL",
+        ),
+        (  # mutation fails without delete_fallback (middle TMGDT -> TMWDT)
+            "kinoml.data.proteins",
+            "4f8o.pdb",
+            "MNTFHVDFAPNTGEIFAGKQPGDVTMFTLTMWDTAPHGGWRLIPTGDSKGGYMISADGDYVGLYSYMMSWVGIDNNWYINDDSPKDIKDHLYVKAGTVLKPTTYKFTGRVEEYVFDNKQSTVINSKDVSGEVTVKQGL",
+            False,
+            pytest.raises(ValueError),
+            "MNTFHVDFAPNTGEIFAGKQPGDVTMFTLTMWDTAPHGGWRLIPTGDSKGGYMISADGDYVGLYSYMMSWVGIDNNWYINDDSPKDIKDHLYVKAGTVLKPTTYKFTGRVEEYVFDNKQSTVINSKDVSGEVTVKQGL",
+        ),
+    ],
+)
+def test_apply_mutations(package, resource, sequence, delete_fallback, expectation, expected_sequence):
+    """Compare results to expected sequence."""
+    with resources.path(package, resource) as pdb_path:
+        structure = read_molecules(str(pdb_path))[0]
+        structure = remove_non_protein(structure, remove_water=True)
+        with expectation:
+            structure_with_mutations = apply_mutations(structure, sequence, delete_fallback)
+            sequence_with_mutations = get_sequence(structure_with_mutations)
+            assert sequence_with_mutations == expected_sequence
+
+
+@pytest.mark.parametrize(
+    "package, resource, delete_backbone_C, sequence",
+    [
+        (  # delete first two (missing sidechains) and last (missing backbone C) residue
+            "kinoml.data.proteins",
+            "4f8o_edit.pdb",
+            "LEU138",
+            "TFHVDFAPNTGEIFAGKQPGDVTMFTLTMGDTAPHGGWRLIPTGDSKGGYMISADGDYVGLYSYMMSWVGIDNNWYINDSPKDIKDHLYVKAGTVLKPTTYKFTGRVEEYVFDNKQSTVINSKDVSGEVTVQG",
+        ),
+    ],
+)
+def test_delete_partial_residues(package, resource, delete_backbone_C, sequence):
+    """Compare results to expected sequence."""
+    from openeye import oechem
+
+    with resources.path(package, resource) as path:
+        structure = read_molecules(str(path))[0]
+        if delete_backbone_C:
+            hier_view = oechem.OEHierView(structure)
+            hier_residue = hier_view.GetResidue("A", delete_backbone_C[:3], int(delete_backbone_C[3:]))
+            for atom in hier_residue.GetAtoms():
+                atom_name = atom.GetName().strip()
+                if atom_name == "C":
+                    structure.DeleteAtom(atom)
+        structure = delete_partial_residues(structure)
+        assert get_sequence(structure) == sequence
+
+
+@pytest.mark.parametrize(
+    "package, resource, sequence",
+    [
+        (  # delete last three residues
+            "kinoml.data.proteins",
+            "4f8o_edit.pdb",
+            "MNTFHVDFAPNTGEIFAGKQPGDVTMFTLTMGDTAPHGGWRLIPTGDSKGGYMISADGDYVGLYSYMMSWVGIDNNWYINDSPKDIKDHLYVKAGTVLKPTTYKFTGRVEEYVFDNKQSTVINSKDVSGEVTV",
+        ),
+    ],
+)
+def test_delete_short_protein_segments(package, resource, sequence):
+    """Compare results to expected sequence."""
+    with resources.path(package, resource) as path:
+        structure = read_molecules(str(path))[0]
+        structure = delete_short_protein_segments(structure)
+        assert get_sequence(structure) == sequence
+
+
+@pytest.mark.parametrize(
+    "package, resource, cutoff, sequence",
+    [
+        (  # PHE4 is clashing (< 2.0) with ASP33 and GLU112
+            "kinoml.data.proteins",
+            "4f8o_edit.pdb",
+            2.0,
+            "THVDFAPNTGEIFAGKQPGDVTMFTLTMGTAPHGGWRLIPTGDSKGGYMISADGDYVGLYSYMMSWVGIDNNWYINDSPKDIKDHLYVKAGTVLKPTTYKFTGRVEYVFDNKQSTVINSKDVSGEVTVQG",
+        ),
+        (  # setting the cutoff very low should not delete PHE4, ASP33 and GLU112
+            "kinoml.data.proteins",
+            "4f8o_edit.pdb",
+            0.1,
+            "TFHVDFAPNTGEIFAGKQPGDVTMFTLTMGDTAPHGGWRLIPTGDSKGGYMISADGDYVGLYSYMMSWVGIDNNWYINDSPKDIKDHLYVKAGTVLKPTTYKFTGRVEEYVFDNKQSTVINSKDVSGEVTVQG",
+        ),
+        (  # setting the cutoff very high should delete all sidechains, except for glycines
+            "kinoml.data.proteins",
+            "4f8o_edit.pdb",
+            4.0,
+            "GGGGGGGGGGGGGGGG",
+        ),
+    ],
+)
+def test_delete_clashing_sidechains(package, resource, cutoff, sequence):
+    """Compare results to expected sequence."""
+    with resources.path(package, resource) as path:
+        structure = read_molecules(str(path))[0]
+        structure = delete_clashing_sidechains(structure, cutoff)
+        structure = delete_partial_residues(structure)
+        assert get_sequence(structure) == sequence
+
+
+@pytest.mark.parametrize(
+    "package, resource",
+    [
+        (
+            "kinoml.data.proteins",
+            "4f8o.pdb",
+        ),
+        (
+            "kinoml.data.molecules",
+            "chloroform.sdf",
+        ),
+    ],
+)
+def test_get_atom_coordinates(package, resource):
+    """
+    Compare results to have the same number of coordinates as atoms and to have exactly three
+    floats as coordinates.
+    """
+    import itertools
+
+    with resources.path(package, resource) as path:
+        structure = read_molecules(str(path))[0]
+        coordinates = get_atom_coordinates(structure)
+        all_floats = all(
+            [
+                isinstance(coordinate, float) for coordinate
+                in itertools.chain.from_iterable(coordinates)
+            ]
+        )
+        assert structure.NumAtoms() == len(coordinates)
+        assert set([len(coordinate) for coordinate in coordinates]) == {3}
+        assert all_floats
+
+
+@pytest.mark.parametrize(
+    "package, resource, residue_ids, expectation",
+    [
+        (
+            "kinoml.data.proteins",
+            "4f8o.pdb",
+            list(range(245)),
+            does_not_raise()
+        ),
+        (
+            "kinoml.data.molecules",
+            "chloroform.sdf",
+            [3],
+            does_not_raise(),
+        ),
+        (
+            "kinoml.data.molecules",
+            "chloroform.sdf",
+            [],
+            pytest.raises(ValueError),
+        ),
+        (
+            "kinoml.data.molecules",
+            "chloroform.sdf",
+            ["1"],
+            pytest.raises(ValueError),
+        ),
+    ],
+)
+def test_renumber_structure(package, resource, residue_ids, expectation):
+    """
+    Compare results to have the given residue IDs.
+    """
+    from openeye import oechem
+
+    with resources.path(package, resource) as path:
+        structure = read_molecules(str(path))[0]
+        with expectation:
+            structure = renumber_structure(structure, residue_ids)
+            hierview = oechem.OEHierView(structure)
+            new_residue_ids = [residue.GetResidueNumber() for residue in hierview.GetResidues()]
+            assert len(residue_ids) == len(new_residue_ids)
+            assert all([True for x, y in zip(residue_ids, new_residue_ids) if x == y])
+
+
+@pytest.mark.parametrize(
+    "package_list, resource_list, residues, chain_id",
+    [
+        (
+            ["kinoml.data.proteins", "kinoml.data.proteins"],
+            ["4f8o.pdb", "4f8o_edit.pdb"],
+            [],
+            "A"
+        ),
+        (
+            ["kinoml.data.proteins", "kinoml.data.proteins"],
+            ["4f8o.pdb", "4f8o_edit.pdb"],
+            ["GLY13", "GLU14", "ILE15", "PHE16", "ALA17", "GLY18", "LYS19", "GLN20", "PRO21", "GLY22"],
+            "A"
+        ),
+    ],
+)
+def test_superpose_protein(package_list, resource_list, residues, chain_id):
+    """
+    Check if superposed proteins share a similar protein center.
+    This test does not check if the superposition is a good solution.
+    """
+    import numpy as np
+
+    with resources.path(package_list[0], resource_list[0]) as reference_path:
+        reference_structure = read_molecules(str(reference_path))[0]
+        with resources.path(package_list[1], resource_list[1]) as fit_path:
+            fit_structure = read_molecules(str(fit_path))[0]
+            superposed_structure = superpose_proteins(
+                reference_structure,
+                fit_structure,
+                residues,
+                chain_id
+            )
+            superposed_protein = remove_non_protein(superposed_structure, remove_water=True)
+            reference_protein = remove_non_protein(reference_structure, remove_water=True)
+            superposed_protein_center = np.mean(get_atom_coordinates(superposed_protein))
+            reference_protein_center = np.mean(get_atom_coordinates(reference_protein))
+            assert np.linalg.norm(superposed_protein_center - reference_protein_center) < 1
+
+
+@pytest.mark.parametrize(
+    "package, resource, keep_protein_residue_ids, keep_chain_id, chain_ids, first_residue_id, last_residue_id",
+    [
+        (
+            "kinoml.data.proteins",
+            "4f8o.pdb",
+            True,
+            False,
+            ["A"],
+            1,
+            245,
+        ),
+        (
+            "kinoml.data.proteins",
+            "4f8o.pdb",
+            True,
+            True,
+            ["A", "B"],
+            1,
+            245,
+        ),
+        (
+            "kinoml.data.proteins",
+            "4f8o_edit.pdb",
+            True,
+            True,
+            ["A"],
+            1,
+            138,
+        ),
+        (
+            "kinoml.data.proteins",
+            "4f8o_edit.pdb",
+            False,
+            False,
+            ["A"],
+            1,
+            136,
+        ),
+        (
+            "kinoml.data.molecules",
+            "chloroform.sdf",
+            False,
+            False,
+            ["A"],
+            1,
+            1,
+        ),
+    ],
+)
+def test_update_residue_identifiers(
+        package,
+        resource,
+        keep_protein_residue_ids,
+        keep_chain_id,
+        chain_ids,
+        first_residue_id,
+        last_residue_id,
+):
+    """
+    Compare results to contain expected chains, to start with atom serial 1 and for correct residue ID handling.
+    """
+    from openeye import oechem
+
+    with resources.path(package, resource) as path:
+        structure = read_molecules(str(path))[0]
+        structure = update_residue_identifiers(
+            structure,
+            keep_protein_residue_ids=keep_protein_residue_ids,
+            keep_chain_ids=keep_chain_id
+        )
+        hierview = oechem.OEHierView(structure)
+        # check chain IDs
+        found_chain_ids = [chain.GetChainID() for chain in hierview.GetChains()]
+        assert set(found_chain_ids) == set(chain_ids)
+        # check atom numbering starts with one
+        atoms = structure.GetAtoms()
+        assert oechem.OEAtomGetResidue(atoms.next()).GetSerialNumber() == 1
+        # check max and min residue ID
+        residue_ids = [residue.GetResidueNumber() for residue in hierview.GetResidues()]
+        assert min(residue_ids) == first_residue_id
+        assert max(residue_ids) == last_residue_id
+
+
+@pytest.mark.parametrize(
+    "package, resource, n_components",
+    [
+        (
+            "kinoml.data.proteins",
+            "4f8o.pdb",
+            107,
+        ),
+        (
+            "kinoml.data.proteins",
+            "4f8o_edit.pdb",
+            3,
+        ),
+        (
+            "kinoml.data.molecules",
+            "chloroform.sdf",
+            1,
+        ),
+    ],
+)
+def test_split_molecule_components(package, resource, n_components):
+    """
+    Compare results to have the expected number of molecular components.
+    """
+    with resources.path(package, resource) as path:
+        structure = read_molecules(str(path))[0]
+        components = split_molecule_components(structure)
+        assert len(components) == n_components
+
+
+@pytest.mark.parametrize(
+    "package, resource, residue_ids, chain_id, expectation, residue_names",
+    [
+        (
+            "kinoml.data.proteins",
+            "4f8o.pdb",
+            [1, 2, 3],
+            "A",
+            does_not_raise(),
+            ["MET", "ASN", "THR"],
+        ),
+        (  # multiple residues match resids without specifying chain ID
+            "kinoml.data.proteins",
+            "4f8o.pdb",
+            [1, 2, 3],
+            None,
+            pytest.raises(ValueError),
+            ["MET", "ASN", "THR"],
+        ),
+        (  # chain C does not exist
+            "kinoml.data.proteins",
+            "4f8o.pdb",
+            [1, 2, 3],
+            "C",
+            pytest.raises(ValueError),
+            ["MET", "ASN", "THR"],
+        ),
+    ],
+)
+def test_residue_ids_to_residue_names(
+        package,
+        resource,
+        residue_ids,
+        chain_id,
+        expectation,
+        residue_names
+):
+    """
+    Compare results to have the expected residue names.
+    """
+    with resources.path(package, resource) as path:
+        structure = read_molecules(str(path))[0]
+        with expectation:
+            found_residue_names = residue_ids_to_residue_names(structure, residue_ids, chain_id)
+            assert all([True for x, y in zip(found_residue_names, residue_names) if x == y])