"""
Sequence-like objects to build MolecularComponents and others.
"""
from string import ascii_letters
from collections import Counter
import logging
import re
import json
from typing import Union, Iterable

import requests

logger = logging.getLogger(__name__)


class Biosequence(str):
    """
    Base class for string representations of biological polymers
    (nucleic acids, peptides, proteins...)

    Note
    ----
    How to handle several mutations at the same time, while
    keeping indices relevant (after a deletion, a replacement
    or insertion position might be wrong).
    """

    ALPHABET = set(ascii_letters)
    _ACCESSION_URL = None
    ACCESSION_MAX_RETRIEVAL = 50

    def __new__(cls, value, name="", metadata=None, *args, **kwargs):
        """
        We are subclassing ``str`` to:

        - provide a ``.metadata`` dict
        - validate input is part of the allowed alphabet
        """
        diff = set(value).difference(cls.ALPHABET)
        if diff:
            raise ValueError(
                f"Biosequence can only contain characters in {cls.ALPHABET}, "
                f"but found these extra ones: {diff}."
            )
        s = super().__new__(cls, value, *args, **kwargs)
        s.name = name
        s.sequence = value
        s.metadata = {}
        # TODO: We might override some metadata data with this blind update
        if metadata is not None:
            s.metadata.update(metadata)
        return s

    @classmethod
    def from_ncbi(
        cls,
        *accessions: str,
    ) -> Union["Biosequence", Iterable["Biosequence"]]:
        """
        Get FASTA sequence from an online NCBI identifier

        Parameters
        ----------
        accessions : str
            NCBI identifier. Multiple can be provided!

        Returns
        -------
        Retrieved biosequence(s)

        Examples
        --------
        >>> sequence = AminoAcidSequence.from_ncbi("AAC05299.1")
        >>> print(sequence[:10])
        MSVNSEKSSS
        >>> print(sequence.name)
        AAC05299.1 serine kinase SRPK2 [Homo sapiens]
        """
        if cls._ACCESSION_URL is None:
            raise NotImplementedError
        if len(accessions) > cls.ACCESSION_MAX_RETRIEVAL:
            raise ValueError(
                f"You can only provide {cls.ACCESSION_MAX_RETRIEVAL} accessions at the same time."
            )
        r = requests.get(cls._ACCESSION_URL.format(",".join(accessions)))
        r.raise_for_status()
        sequences = []
        for line in r.text.splitlines():
            line = line.strip()
            if not line:
                continue
            if line.startswith(">"):
                sequences.append({"name": line[1:], "sequence": []})
            else:
                sequences[-1]["sequence"].append(line)
        if not sequences:
            return
        objects = []
        for sequence, accession in zip(sequences, accessions):
            obj = cls(
                "".join(sequence["sequence"]),
                name=sequence["name"],
                metadata={"accession": accession},
            )
            objects.append(obj)
        if not objects:
            return None
        if len(objects) == 1:
            return objects[0]
        return objects

    def cut(self, start: str, stop: str, check: bool = True) -> "Biosequence":
        """
        Slice a sequence using biological notation

        Parameters
        ----------
        start : str
            Starting element and 1-indexed position; e.g. C123
        stop : str
            Ending element and 1-indexed position; e.g. T234
            This will be included in the resulting sequence
        check : bool, optional=True
            Whether to test if the existing elements correspond
            to those specified in the bounds

        Returns
        -------
        Biosequence
            Substring corresponding to [start, end]. Right bound is included!

        Examples
        --------
        >>> s = Biosequence("ATCGTHCTCH")
        >>> s.cut("T2", "T8")
        "TCGTHCT"
        """
        start_res, start_pos = start[0], int(start[1:])
        stop_res, stop_pos = stop[0], int(stop[1:])
        if check:
            assert (
                start_res == self[start_pos - 1]
            ), f"Element at position {start_pos} is not {start_res}"
            assert (
                stop_res == self[stop_pos - 1]
            ), f"Element at position {stop_pos} is not {stop_res}"
        return self.__class__(
            self[start_pos - 1 : stop_pos],
            name=f"{self.name}{ ' | ' if self.name else '' }Cut: {start}/{stop}",
            metadata={"cut": (start, stop)},
        )

    def mutate(self, *mutations: str, raise_errors: bool = True) -> "Biosequence":
        """
        Apply a mutation on the sequence using biological notation.

        Parameters
        ----------
        mutations : str
            Mutations to be applied. Indices are always 1-indexed. It can be one of:
            (1) substitution, like ``C234T`` (C at position 234 will be replaced by T);
            (2) deletion, like ``L746-A750del`` (delete everything between L at position 746
            A at position 750, bounds not included);
            (3) insertion, like ``1151Tins`` (insert a T after position 1151)
        raise_errors : bool, optional=True
            Raise ``ValueError`` if one of the mutations is not supported.

        Returns
        -------
        Biosequence
            The edited sequence

        Examples
        --------
        >>> s = Biosequence("ATCGTHCTCH")
        >>> s.mutate("C3P")
        "ATPGTHCTCH"
        >>> s.mutate("T2-T5del")
        "ATTHCTCH"
        >>> s.mutate("5Tins")
        "ATCGTTHCTCH"
        """
        # We can only handle one insertion or deletion at once now
        mutation_types = {m: self._type_mutation(m, raise_errors) for m in mutations}
        mutation_count = Counter(mutation_types.values())
        if mutation_count["insertion"] + mutation_count["deletion"] > 1:
            msg = f"Only one simultaneous insertion or deletion is currently supported. You provided `{','.join(mutations)}`"
            if raise_errors:
                raise ValueError(msg)
            logger.warning("Warning: %s", msg)
            return None

        # Reverse alphabetical order (substitutions will come first)
        mutated = self
        for mutation in sorted(mutations, key=lambda m: mutation_count[m], reverse=True):
            if None in (mutation, mutation_types[mutation]):
                continue
            operation = getattr(mutated, f"_mutate_with_{mutation_types[mutation]}")
            mutated = operation(mutation)
        mutated.name += f" (mutations: {', '.join(mutations)})"
        mutated.metadata.update({"mutations": mutations})
        return mutated

    @staticmethod
    def _type_mutation(mutation, raise_errors=True):
        """
        Guess which kind of operation ``mutation`` is asking for.
        """
        if "ins" in mutation:
            return "insertion"
        if "del" in mutation:
            return "deletion"
        if re.search(r"([A-Z])(\d+)([A-Z])", mutation) is not None:
            return "substitution"
        if raise_errors:
            raise ValueError(f"Mutation `{mutation}` is not recognized")

    def _mutate_with_substitution(self, mutation: str) -> "Biosequence":
        """
        Given ``XYYYZ``, replace element ``X`` at position ``YYY`` with ``Z``.

        Parameters
        ----------
        mutation : str
            Replacement to apply. It must be formatted as
            ``[existing element][1-indexed position][new element]``

        Returns
        -------
        Biosequence
            Replaced sequence
        """
        # replacement: e.g. C1156Y
        search = re.search(r"([A-Z])(\d+)([A-Z])", mutation)
        if search is None:
            raise ValueError(f"Mutation `{mutation}` is not a valid substitution.")
        old, position, new = search.groups()
        assert (
            new in self.ALPHABET
        ), f"{new} is not a valid {self.__class__.__name__} character ({self.ALPHABET})"
        index = int(position) - 1
        return self.__class__(f"{self[:index]}{new}{self[index+1:]}")

    def _mutate_with_deletion(self, mutation: str) -> "Biosequence":
        """
        Given ``AXXX-BYYYdel``, delete everything between elements ``A`` and ``B`` at positions
        ``XXX`` and ``YYY``, respectively. ``A`` and ``B`` will still be part of the resulting sequence.

        Parameters
        ----------
        mutation : str
            Replacement to apply. It must be formatted as
            ``[starting element][1-indexed starting position]-[ending element][1-indexed ending position]del``

        Returns
        -------
        Biosequence
            Edited sequence
        """
        # deletion: e.g. L746-A750del
        search = re.search(r"[A-Z](\d+)-[A-Z](\d+)del", mutation)
        if search is None:
            raise ValueError(f"Mutation `{mutation}` is not a valid deletion.")
        start = int(search.group(1))
        end = int(search.group(2)) - 1
        return self.__class__(f"{self[:start]}{self[end:]}")

    def _mutate_with_insertion(self, mutation: str) -> "Biosequence":
        """
        Given ``XXXAdel``, insert element ``A`` at position ``XXX``.

        Parameters
        -----------
        mutation : str
            Insertion to apply. It must be formatted as
            ``[1-indexed insert position][element to be inserted]ins``

        Returns
        -------
        Biosequence
            Edited sequence
        """
        # insertion: e.g. 1151Tins
        search = re.search(r"(\d+)([A-Z]+)ins", mutation)
        if search is None:
            raise ValueError(f"Mutation `{mutation}` is not a valid insertion.")
        position = int(search.group(1))
        residue = search.group(2)
        assert all(r in self.ALPHABET for r in residue)
        return self.__class__(f"{self[:position]}{residue}{self[position:]}")


class DNASequence(Biosequence):
    """Biosequence that only allows DNA bases"""

    ALPHABET = "ATCG"
    _ACCESSION_URL = "https://eutils.ncbi.nlm.nih.gov/entrez/eutils/efetch.fcgi?db=nuccore&id={}&rettype=fasta&retmode=text"


class RNASequence(Biosequence):
    """Biosequence that only allows RNA bases"""

    ALPHABET = "AUCG"
    _ACCESSION_URL = "https://eutils.ncbi.nlm.nih.gov/entrez/eutils/efetch.fcgi?db=nuccore&id={}&rettype=fasta&retmode=text"


class AminoAcidSequence(Biosequence):
    """Biosequence for amino acid sequences."""

    @classmethod
<<<<<<< HEAD
    def from_uniprot(cls, uniprot_id: str) -> Biosequence:
        """
        Retrieve an amino acid sequence defined by a UniProt identifier.
        Parameters
        ----------
        uniprot_id: str
            The UniProt identifier.
=======
    def from_uniprot(
        cls,
        *uniprot_ids: str,
    ) -> Union["KinaseDomainAminoAcidSequence", Iterable["KinaseDomainAminoAcidSequence"], None]:
        """
        Retrieve kinase domain amino acid sequences of kinases defined by their Uniprot identifiers.

        Parameters
        ----------
        uniprot_ids: str
            Uniprot identifier(s). Multiple can be provided.

>>>>>>> 0357f11f
        Returns
        -------
        amino_acid_sequence: Biosequence
            Retrieved amino acid sequence.
        """
<<<<<<< HEAD
        response = cls.query_uniprot(uniprot_id)
        sequence_details = cls.get_sequence_details_from_uniprot_response(response)

        amino_acid_sequence = Biosequence(
            sequence_details["sequence"],
            name=sequence_details["name"],
            metadata={
                "uniprot_id": uniprot_id,
                "begin": sequence_details["begin"],
                "end": sequence_details["end"],
                "true_N_terminus": sequence_details["true_N_terminus"],
                "true_C_terminus": sequence_details["true_C_terminus"]
            }
        )
        return amino_acid_sequence

    @staticmethod
    def query_uniprot(uniprot_id: str) -> dict:
        """
        Query Uniprot by a UniProt identifier.
        Parameters
        ----------
        uniprot_id: str
            The UniProt identifier.
        Returns
        -------
        response: dict
            The sequence information stored in a dictionary.
        """
        import requests
        import json

        response = requests.get(f"https://www.ebi.ac.uk/proteins/api/proteins/{uniprot_id}")
        response = json.loads(response.text)

        return response

    @staticmethod
    def get_sequence_details_from_uniprot_response(response):
        """
        Get sequence details from a UniProt query response.
        Parameters
        ----------
        response: dict
            The sequence information stored in a dictionary.
        Returns
        -------
        sequence_details: dict
            Sequence details filtered for key information
            (sequence, name, begin, end, true_N_terminus, true_C_terminus).
        """
        sequence_details = {
            "sequence": response["sequence"]["sequence"],
            "name": response["id"],
            "begin": 1,
            "end": response["sequence"]["length"],
            "true_N_terminus": True,
            "true_C_terminus": True
        }
        return sequence_details


class KinaseDomainAminoAcidSequence(AminoAcidSequence):
    """Biosequence for kinase domain amino acid sequences."""

    @staticmethod
    def get_sequence_details_from_uniprot_response(response):
        """
        Get kinase domain sequence details from a UniProt query response.
        Parameters
        ----------
        response: dict
            The sequence information stored in a dictionary.
        Returns
        -------
        sequence_details: dict
            Kinase doamin sequence details filtered for key information
            (sequence, name, begin, end, true_N_terminus, true_C_terminus).
        """
        kinase_domains = []

        for feature in response["features"]:
            if feature["type"] == "DOMAIN":
                if feature["description"] == "Protein kinase":
                    kinase_domains.append(feature)

        if len(kinase_domains) > 1:
            print("Found multiple kinase domains. Using first one.")

        kinase_domain = kinase_domains[0]
        name = response["id"]
        sequence = response["sequence"]["sequence"]
        begin = int(kinase_domain["begin"])
        true_N_terminus = False
        if begin == 1:
            true_N_terminus = True
        end = int(kinase_domain["end"])
        true_C_terminus = False
        if end == len(sequence):
            true_C_terminus = True
        kinase_domain_sequence = sequence[begin - 1: end]

        sequence_details = {
            "sequence": kinase_domain_sequence,
            "name": name,
            "begin": begin,
            "end": end,
            "true_N_terminus": true_N_terminus,
            "true_C_terminus": true_C_terminus
        }
        return sequence_details
=======
        for uniprot_id in uniprot_ids:
            # request data
            response = requests.get(f"https://www.ebi.ac.uk/proteins/api/proteins/{uniprot_id}")
            protein = json.loads(response.text)

            # find protein kinase domains
            for feature in protein["features"]:
                if feature["type"] == "DOMAIN":
                    if feature["description"] == "Protein kinase":
                        # get kinase domain sequence details
                        sequence = protein["sequence"]["sequence"]
                        name = protein["id"]
                        begin = int(feature["begin"])
                        if begin == 1:
                            true_N_terminus = True
                        else:
                            true_N_terminus = False
                        end = int(feature["end"])
                        if end == len(sequence):
                            true_C_terminus = True
                        else:
                            true_C_terminus = False
                        kinase_domain_sequence = sequence[begin - 1 : end]

            yield cls(
                kinase_domain_sequence,
                name=name,
                metadata={
                    "uniprot_id": uniprot_id,
                    "begin": begin,
                    "end": end,
                    "true_N_terminus": true_N_terminus,
                    "true_C_terminus": true_C_terminus,
                },
            )
>>>>>>> 0357f11f
<|MERGE_RESOLUTION|>--- conflicted
+++ resolved
@@ -5,7 +5,6 @@
 from collections import Counter
 import logging
 import re
-import json
 from typing import Union, Iterable
 
 import requests
@@ -308,7 +307,6 @@
     """Biosequence for amino acid sequences."""
 
     @classmethod
-<<<<<<< HEAD
     def from_uniprot(cls, uniprot_id: str) -> Biosequence:
         """
         Retrieve an amino acid sequence defined by a UniProt identifier.
@@ -316,26 +314,11 @@
         ----------
         uniprot_id: str
             The UniProt identifier.
-=======
-    def from_uniprot(
-        cls,
-        *uniprot_ids: str,
-    ) -> Union["KinaseDomainAminoAcidSequence", Iterable["KinaseDomainAminoAcidSequence"], None]:
-        """
-        Retrieve kinase domain amino acid sequences of kinases defined by their Uniprot identifiers.
-
-        Parameters
-        ----------
-        uniprot_ids: str
-            Uniprot identifier(s). Multiple can be provided.
-
->>>>>>> 0357f11f
         Returns
         -------
         amino_acid_sequence: Biosequence
             Retrieved amino acid sequence.
         """
-<<<<<<< HEAD
         response = cls.query_uniprot(uniprot_id)
         sequence_details = cls.get_sequence_details_from_uniprot_response(response)
 
@@ -446,41 +429,4 @@
             "true_N_terminus": true_N_terminus,
             "true_C_terminus": true_C_terminus
         }
-        return sequence_details
-=======
-        for uniprot_id in uniprot_ids:
-            # request data
-            response = requests.get(f"https://www.ebi.ac.uk/proteins/api/proteins/{uniprot_id}")
-            protein = json.loads(response.text)
-
-            # find protein kinase domains
-            for feature in protein["features"]:
-                if feature["type"] == "DOMAIN":
-                    if feature["description"] == "Protein kinase":
-                        # get kinase domain sequence details
-                        sequence = protein["sequence"]["sequence"]
-                        name = protein["id"]
-                        begin = int(feature["begin"])
-                        if begin == 1:
-                            true_N_terminus = True
-                        else:
-                            true_N_terminus = False
-                        end = int(feature["end"])
-                        if end == len(sequence):
-                            true_C_terminus = True
-                        else:
-                            true_C_terminus = False
-                        kinase_domain_sequence = sequence[begin - 1 : end]
-
-            yield cls(
-                kinase_domain_sequence,
-                name=name,
-                metadata={
-                    "uniprot_id": uniprot_id,
-                    "begin": begin,
-                    "end": end,
-                    "true_N_terminus": true_N_terminus,
-                    "true_C_terminus": true_C_terminus,
-                },
-            )
->>>>>>> 0357f11f
+        return sequence_details